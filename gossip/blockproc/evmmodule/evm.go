--- conflicted
+++ resolved
@@ -24,7 +24,7 @@
 	return &EVMModule{}
 }
 
-func (p *EVMModule) Start(block iblockproc.BlockCtx, statedb *state.StateDB, reader evmcore.DummyChain, onNewLog func(*types.Log), net opera.Rules) blockproc.EVMProcessor {
+func (p *EVMModule) Start(block iblockproc.BlockCtx, statedb *state.StateDB, reader evmcore.DummyChain, onNewLog func(*types.Log), net opera.Rules, vmCfg vm.Config) blockproc.EVMProcessor {
 	var prevBlockHash common.Hash
 	if block.Idx != 0 {
 		prevBlockHash = reader.GetHeader(common.Hash{}, uint64(block.Idx-1)).Hash
@@ -35,6 +35,7 @@
 		statedb:       statedb,
 		onNewLog:      onNewLog,
 		net:           net,
+		vmCfg:         vmCfg,
 		blockIdx:      utils.U64toBig(uint64(block.Idx)),
 		prevBlockHash: prevBlockHash,
 	}
@@ -46,6 +47,7 @@
 	statedb  *state.StateDB
 	onNewLog func(*types.Log)
 	net      opera.Rules
+	vmCfg    vm.Config
 
 	blockIdx      *big.Int
 	prevBlockHash common.Hash
@@ -77,21 +79,13 @@
 	return evmcore.NewEvmBlock(h, txs)
 }
 
-<<<<<<< HEAD
-func (p *OperaEVMProcessor) Execute(txs types.Transactions, internal bool, cfg vm.Config) types.Receipts {
-=======
 func (p *OperaEVMProcessor) Execute(txs types.Transactions) types.Receipts {
->>>>>>> 477f3201
 	evmProcessor := evmcore.NewStateProcessor(p.net.EvmChainConfig(), p.reader)
 	txsOffset := uint(len(p.incomingTxs))
 
 	// Process txs
 	evmBlock := p.evmBlockWith(txs)
-<<<<<<< HEAD
-	receipts, _, skipped, err := evmProcessor.Process(evmBlock, p.statedb, cfg, &p.gasUsed, internal, func(l *types.Log, _ *state.StateDB) {
-=======
-	receipts, _, skipped, err := evmProcessor.Process(evmBlock, p.statedb, opera.DefaultVMConfig, &p.gasUsed, func(l *types.Log, _ *state.StateDB) {
->>>>>>> 477f3201
+	receipts, _, skipped, err := evmProcessor.Process(evmBlock, p.statedb, p.vmCfg, &p.gasUsed, func(l *types.Log, _ *state.StateDB) {
 		// Note: l.Index is properly set before
 		l.TxIndex += txsOffset
 		p.onNewLog(l)
