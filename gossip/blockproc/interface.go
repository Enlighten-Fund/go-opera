package blockproc

import (
	"github.com/Fantom-foundation/lachesis-base/inter/idx"
	"github.com/ethereum/go-ethereum/core/state"
	"github.com/ethereum/go-ethereum/core/types"
	"github.com/ethereum/go-ethereum/core/vm"

	"github.com/Fantom-foundation/go-opera/evmcore"
	"github.com/Fantom-foundation/go-opera/inter"
	"github.com/Fantom-foundation/go-opera/inter/iblockproc"
	"github.com/Fantom-foundation/go-opera/opera"
)

type TxListener interface {
	OnNewLog(*types.Log)
	OnNewReceipt(tx *types.Transaction, r *types.Receipt, originator idx.ValidatorID)
	Finalize() iblockproc.BlockState
	Update(bs iblockproc.BlockState, es iblockproc.EpochState)
}

type TxListenerModule interface {
	Start(block iblockproc.BlockCtx, bs iblockproc.BlockState, es iblockproc.EpochState, statedb *state.StateDB) TxListener
}

type TxTransactor interface {
	PopInternalTxs(block iblockproc.BlockCtx, bs iblockproc.BlockState, es iblockproc.EpochState, sealing bool, statedb *state.StateDB) types.Transactions
}

type SealerProcessor interface {
	EpochSealing() bool
	SealEpoch() (iblockproc.BlockState, iblockproc.EpochState)
	Update(bs iblockproc.BlockState, es iblockproc.EpochState)
}

type SealerModule interface {
	Start(block iblockproc.BlockCtx, bs iblockproc.BlockState, es iblockproc.EpochState) SealerProcessor
}

type ConfirmedEventsProcessor interface {
	ProcessConfirmedEvent(inter.EventI)
	Finalize(block iblockproc.BlockCtx, blockSkipped bool) iblockproc.BlockState
}

type ConfirmedEventsModule interface {
	Start(bs iblockproc.BlockState, es iblockproc.EpochState) ConfirmedEventsProcessor
}

type EVMProcessor interface {
<<<<<<< HEAD
	Execute(txs types.Transactions, internal bool, cfg vm.Config) types.Receipts
=======
	Execute(txs types.Transactions) types.Receipts
>>>>>>> 477f3201
	Finalize() (evmBlock *evmcore.EvmBlock, skippedTxs []uint32, receipts types.Receipts)
}

type EVM interface {
	Start(block iblockproc.BlockCtx, statedb *state.StateDB, reader evmcore.DummyChain, onNewLog func(*types.Log), net opera.Rules) EVMProcessor
}<|MERGE_RESOLUTION|>--- conflicted
+++ resolved
@@ -47,14 +47,10 @@
 }
 
 type EVMProcessor interface {
-<<<<<<< HEAD
-	Execute(txs types.Transactions, internal bool, cfg vm.Config) types.Receipts
-=======
 	Execute(txs types.Transactions) types.Receipts
->>>>>>> 477f3201
 	Finalize() (evmBlock *evmcore.EvmBlock, skippedTxs []uint32, receipts types.Receipts)
 }
 
 type EVM interface {
-	Start(block iblockproc.BlockCtx, statedb *state.StateDB, reader evmcore.DummyChain, onNewLog func(*types.Log), net opera.Rules) EVMProcessor
+	Start(block iblockproc.BlockCtx, statedb *state.StateDB, reader evmcore.DummyChain, onNewLog func(*types.Log), net opera.Rules, vmConfig vm.Config) EVMProcessor
 }