package gossip

import (
	"sync"
	"sync/atomic"
	"time"

	"github.com/Fantom-foundation/lachesis-base/common/bigendian"
	"github.com/Fantom-foundation/lachesis-base/kvdb"
	"github.com/Fantom-foundation/lachesis-base/kvdb/flushable"
	"github.com/Fantom-foundation/lachesis-base/kvdb/memorydb"
	"github.com/Fantom-foundation/lachesis-base/kvdb/table"
	"github.com/Fantom-foundation/lachesis-base/utils/wlru"
	"github.com/ethereum/go-ethereum/common"
	"github.com/ethereum/go-ethereum/log"

	"github.com/Fantom-foundation/go-opera/gossip/evmstore"
	"github.com/Fantom-foundation/go-opera/gossip/txtrace"
	"github.com/Fantom-foundation/go-opera/logger"
	"github.com/Fantom-foundation/go-opera/utils/adapters/snap2kvdb"
	"github.com/Fantom-foundation/go-opera/utils/eventid"
	"github.com/Fantom-foundation/go-opera/utils/randat"
	"github.com/Fantom-foundation/go-opera/utils/rlpstore"
	"github.com/Fantom-foundation/go-opera/utils/switchable"
)

// Store is a node persistent storage working over physical key-value database.
type Store struct {
	dbs kvdb.FlushableDBProducer
	cfg StoreConfig

<<<<<<< HEAD
	mainDB       kvdb.Store
	snapshotedDB *switchable.Snapshot
	evm          *evmstore.Store
	txtrace      *txtrace.Store
	table        struct {
=======
	snapshotedEVMDB *switchable.Snapshot
	evm             *evmstore.Store
	table           struct {
>>>>>>> 8530dc13
		Version kvdb.Store `table:"_"`

		// Main DAG tables
		BlockEpochState        kvdb.Store `table:"D"`
		BlockEpochStateHistory kvdb.Store `table:"h"`
		Events                 kvdb.Store `table:"e"`
		Blocks                 kvdb.Store `table:"b"`
		EpochBlocks            kvdb.Store `table:"P"`
		Genesis                kvdb.Store `table:"g"`
		UpgradeHeights         kvdb.Store `table:"U"`

		// Transaction traces
		TransactionTraces kvdb.Store `table:"t"`

		// P2P-only
		HighestLamport kvdb.Store `table:"l"`

		// Network version
		NetworkVersion kvdb.Store `table:"V"`

		// API-only
		BlockHashes kvdb.Store `table:"B"`

		LlrState           kvdb.Store `table:"S"`
		LlrBlockResults    kvdb.Store `table:"R"`
		LlrEpochResults    kvdb.Store `table:"Q"`
		LlrBlockVotes      kvdb.Store `table:"T"`
		LlrBlockVotesIndex kvdb.Store `table:"J"`
		LlrEpochVotes      kvdb.Store `table:"E"`
		LlrEpochVoteIndex  kvdb.Store `table:"I"`
		LlrLastBlockVotes  kvdb.Store `table:"G"`
		LlrLastEpochVote   kvdb.Store `table:"F"`
	}

	prevFlushTime time.Time

	epochStore atomic.Value

	cache struct {
		Events                 *wlru.Cache `cache:"-"` // store by pointer
		EventIDs               *eventid.Cache
		EventsHeaders          *wlru.Cache  `cache:"-"` // store by pointer
		Blocks                 *wlru.Cache  `cache:"-"` // store by pointer
		BlockHashes            *wlru.Cache  `cache:"-"` // store by pointer
		EvmBlocks              *wlru.Cache  `cache:"-"` // store by pointer
		BlockEpochStateHistory *wlru.Cache  `cache:"-"` // store by pointer
		BlockEpochState        atomic.Value // store by value
		HighestLamport         atomic.Value // store by value
		LastBVs                atomic.Value // store by pointer
		LastEV                 atomic.Value // store by pointer
		LlrState               atomic.Value // store by value
		KvdbEvmSnap            atomic.Value // store by pointer
		UpgradeHeights         atomic.Value // store by pointer
		Genesis                atomic.Value // store by value
		LlrBlockVotesIndex     *VotesCache  // store by pointer
		LlrEpochVoteIndex      *VotesCache  // store by pointer
	}

	mutex struct {
		WriteLlrState sync.Mutex
	}

	rlp rlpstore.Helper

	logger.Instance
}

// NewMemStore creates store over memory map.
func NewMemStore() *Store {
	mems := memorydb.NewProducer("")
	dbs := flushable.NewSyncedPool(mems, []byte{0})
	cfg := LiteStoreConfig()

	return NewStore(dbs, cfg)
}

// NewStore creates store over key-value db.
func NewStore(dbs kvdb.FlushableDBProducer, cfg StoreConfig) *Store {
	s := &Store{
		dbs:           dbs,
		cfg:           cfg,
		Instance:      logger.New("gossip-store"),
		prevFlushTime: time.Now(),
		rlp:           rlpstore.Helper{logger.New("rlp")},
	}

	err := table.OpenTables(&s.table, dbs, "gossip")
	if err != nil {
		log.Crit("Failed to open DB", "name", "gossip", "err", err)
	}

	s.initCache()
<<<<<<< HEAD
	s.evm = evmstore.NewStore(s.mainDB, cfg.EVM)
	if cfg.TraceTransactions {
		s.txtrace = txtrace.NewStore(s.table.TransactionTraces)
	}
=======
	s.evm = evmstore.NewStore(dbs, cfg.EVM)
>>>>>>> 8530dc13

	if err := s.migrateData(); err != nil {
		s.Log.Crit("Failed to migrate Gossip DB", "err", err)
	}

	return s
}

func (s *Store) initCache() {
	s.cache.Events = s.makeCache(s.cfg.Cache.EventsSize, s.cfg.Cache.EventsNum)
	s.cache.Blocks = s.makeCache(s.cfg.Cache.BlocksSize, s.cfg.Cache.BlocksNum)

	blockHashesNum := s.cfg.Cache.BlocksNum
	blockHashesCacheSize := nominalSize * uint(blockHashesNum)
	s.cache.BlockHashes = s.makeCache(blockHashesCacheSize, blockHashesNum)

	eventsHeadersNum := s.cfg.Cache.EventsNum
	eventsHeadersCacheSize := nominalSize * uint(eventsHeadersNum)
	s.cache.EventsHeaders = s.makeCache(eventsHeadersCacheSize, eventsHeadersNum)

	s.cache.EventIDs = eventid.NewCache(s.cfg.Cache.EventsIDsNum)

	blockEpochStatesNum := s.cfg.Cache.BlockEpochStateNum
	blockEpochStatesSize := nominalSize * uint(blockEpochStatesNum)
	s.cache.BlockEpochStateHistory = s.makeCache(blockEpochStatesSize, blockEpochStatesNum)

	s.cache.LlrBlockVotesIndex = NewVotesCache(s.cfg.Cache.LlrBlockVotesIndexes, s.flushLlrBlockVoteWeight)
	s.cache.LlrEpochVoteIndex = NewVotesCache(s.cfg.Cache.LlrEpochVotesIndexes, s.flushLlrEpochVoteWeight)
}

// Close closes underlying database.
func (s *Store) Close() {
	setnil := func() interface{} {
		return nil
	}

	_ = table.CloseTables(&s.table)
	table.MigrateTables(&s.table, nil)
	table.MigrateCaches(&s.cache, setnil)

<<<<<<< HEAD
	_ = s.mainDB.Close()
	if s.txtrace != nil {
		s.txtrace.Close()
	}
=======
>>>>>>> 8530dc13
	_ = s.closeEpochStore()
	s.evm.Close()
}

func (s *Store) IsCommitNeeded() bool {
	// randomize flushing criteria for each epoch so that nodes would desynchronize flushes
	ratio := 900 + randat.RandAt(uint64(s.GetEpoch()))%100
	return s.isCommitNeeded(ratio, ratio)
}

func (s *Store) isCommitNeeded(sc, tc uint64) bool {
	period := s.cfg.MaxNonFlushedPeriod * time.Duration(sc) / 1000
	size := (uint64(s.cfg.MaxNonFlushedSize) / 2) * tc / 1000
	return time.Since(s.prevFlushTime) > period ||
		uint64(s.dbs.NotFlushedSizeEst()) > size
}

// commitEVM commits EVM storage
func (s *Store) commitEVM(flush bool) {
	bs := s.GetBlockState()
	err := s.evm.Commit(bs.LastBlock.Idx, bs.FinalizedStateRoot, flush)
	if err != nil {
		s.Log.Crit("Failed to commit EVM storage", "err", err)
	}
	s.evm.Cap()
}

func (s *Store) cleanCommitEVM() {
	err := s.evm.CleanCommit(s.GetBlockState())
	if err != nil {
		s.Log.Crit("Failed to commit EVM storage", "err", err)
	}
	s.evm.Cap()
}

func (s *Store) GenerateSnapshotAt(root common.Hash, async bool) (err error) {
	err = s.generateSnapshotAt(s.evm, root, true, async)
	if err != nil {
		s.Log.Error("EVM snapshot", "at", root, "err", err)
	} else {
		gen, _ := s.evm.Snaps.Generating()
		s.Log.Info("EVM snapshot", "at", root, "generating", gen)
	}
	return err
}

func (s *Store) generateSnapshotAt(evmStore *evmstore.Store, root common.Hash, rebuild, async bool) (err error) {
	return evmStore.GenerateEvmSnapshot(root, rebuild, async)
}

// Commit changes.
func (s *Store) Commit() error {
	s.FlushBlockEpochState()
	s.FlushHighestLamport()
	s.FlushLastBVs()
	s.FlushLastEV()
	s.FlushLlrState()
	s.cache.LlrBlockVotesIndex.FlushMutated(s.flushLlrBlockVoteWeight)
	s.cache.LlrEpochVoteIndex.FlushMutated(s.flushLlrEpochVoteWeight)
	es := s.getAnyEpochStore()
	if es != nil {
		es.FlushHeads()
		es.FlushLastEvents()
	}
	return s.flushDBs()
}

func (s *Store) flushDBs() error {
	s.prevFlushTime = time.Now()
	flushID := bigendian.Uint64ToBytes(uint64(s.prevFlushTime.UnixNano()))
	return s.dbs.Flush(flushID)
}

func (s *Store) EvmStore() *evmstore.Store {
	return s.evm
}

func (s *Store) TxTraceStore() *txtrace.Store {
	return s.txtrace
}

func (s *Store) CaptureEvmKvdbSnapshot() {
	if s.evm.Snaps == nil {
		return
	}
	gen, err := s.evm.Snaps.Generating()
	if err != nil {
		s.Log.Error("Failed to check EVM snapshot generation", "err", err)
		return
	}
	if gen {
		return
	}
	newEvmKvdbSnap, err := s.evm.EVMDB().GetSnapshot()
	if err != nil {
		s.Log.Error("Failed to initialize frozen KVDB", "err", err)
		return
	}
	if s.snapshotedEVMDB == nil {
		s.snapshotedEVMDB = switchable.Wrap(newEvmKvdbSnap)
	} else {
		old := s.snapshotedEVMDB.SwitchTo(newEvmKvdbSnap)
		// release only after DB is atomically switched
		if old != nil {
			old.Release()
		}
	}
	newStore := s.evm.ResetWithEVMDB(snap2kvdb.Wrap(s.snapshotedEVMDB))
	newStore.Snaps = nil
	root := s.GetBlockState().FinalizedStateRoot
	err = s.generateSnapshotAt(newStore, common.Hash(root), false, false)
	if err != nil {
		s.Log.Error("Failed to initialize EVM snapshot for frozen KVDB", "err", err)
		return
	}
	s.cache.KvdbEvmSnap.Store(newStore)
}

func (s *Store) LastKvdbEvmSnapshot() *evmstore.Store {
	if v := s.cache.KvdbEvmSnap.Load(); v != nil {
		return v.(*evmstore.Store)
	}
	return s.evm
}

/*
 * Utils:
 */

func (s *Store) makeCache(weight uint, size int) *wlru.Cache {
	cache, err := wlru.New(weight, size)
	if err != nil {
		s.Log.Crit("Failed to create LRU cache", "err", err)
		return nil
	}
	return cache
}<|MERGE_RESOLUTION|>--- conflicted
+++ resolved
@@ -29,17 +29,10 @@
 	dbs kvdb.FlushableDBProducer
 	cfg StoreConfig
 
-<<<<<<< HEAD
-	mainDB       kvdb.Store
-	snapshotedDB *switchable.Snapshot
-	evm          *evmstore.Store
-	txtrace      *txtrace.Store
-	table        struct {
-=======
 	snapshotedEVMDB *switchable.Snapshot
 	evm             *evmstore.Store
+	txtrace         *txtrace.Store
 	table           struct {
->>>>>>> 8530dc13
 		Version kvdb.Store `table:"_"`
 
 		// Main DAG tables
@@ -132,14 +125,10 @@
 	}
 
 	s.initCache()
-<<<<<<< HEAD
-	s.evm = evmstore.NewStore(s.mainDB, cfg.EVM)
+	s.evm = evmstore.NewStore(dbs, cfg.EVM)
 	if cfg.TraceTransactions {
 		s.txtrace = txtrace.NewStore(s.table.TransactionTraces)
 	}
-=======
-	s.evm = evmstore.NewStore(dbs, cfg.EVM)
->>>>>>> 8530dc13
 
 	if err := s.migrateData(); err != nil {
 		s.Log.Crit("Failed to migrate Gossip DB", "err", err)
@@ -180,13 +169,9 @@
 	table.MigrateTables(&s.table, nil)
 	table.MigrateCaches(&s.cache, setnil)
 
-<<<<<<< HEAD
-	_ = s.mainDB.Close()
 	if s.txtrace != nil {
 		s.txtrace.Close()
 	}
-=======
->>>>>>> 8530dc13
 	_ = s.closeEpochStore()
 	s.evm.Close()
 }
