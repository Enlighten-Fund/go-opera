package gossip

import (
	"errors"

	"github.com/Fantom-foundation/lachesis-base/hash"

	"github.com/Fantom-foundation/go-opera/inter/ibr"
	"github.com/Fantom-foundation/go-opera/inter/ier"
	"github.com/Fantom-foundation/go-opera/opera/genesis"
	"github.com/Fantom-foundation/go-opera/txtrace"
)

// ApplyGenesis writes initial state.
func (s *Store) ApplyGenesis(g genesis.Genesis) (genesisHash hash.Hash, err error) {
	// write epochs
	var topEr *ier.LlrIdxFullEpochRecord
	g.Epochs.ForEach(func(er ier.LlrIdxFullEpochRecord) bool {
		if er.EpochState.Rules.NetworkID != g.NetworkID || er.EpochState.Rules.Name != g.NetworkName {
			err = errors.New("network ID/name mismatch")
			return false
		}
		if topEr == nil {
			topEr = &er
		}
		s.WriteFullEpochRecord(er)
		return true
	})
	if err != nil {
		return genesisHash, err
	}
	if topEr == nil {
		return genesisHash, errors.New("no ERs in genesis")
	}
	s.SetBlockEpochState(topEr.BlockState, topEr.EpochState)
	s.FlushBlockEpochState()

	// write blocks
	g.Blocks.ForEach(func(br ibr.LlrIdxFullBlockRecord) bool {
		s.WriteFullBlockRecord(br)
		return true
	})

	// write EVM items
	err = s.evm.ApplyGenesis(g)
	if err != nil {
<<<<<<< HEAD
		return err
	}

	evmStateReader := &EvmStateReader{store: s}
	statedb, err := s.evm.StateDB(hash.Hash(evmBlock0.Root))
	if err != nil {
		return err
	}

	bs, es := s.GetBlockState(), s.GetEpochState()

	blockCtx := iblockproc.BlockCtx{
		Idx:     bs.LastBlock.Idx + 1,
		Time:    g.Time,
		Atropos: hash.Event{},
	}

	// Providing default config
	// In case of trace transaction node, this config is changed
	evmCfg := opera.DefaultVMConfig
	if s.txtrace != nil {
		evmCfg.Debug = true
		evmCfg.Tracer = txtrace.NewTraceStructLogger(s.txtrace)
	}

	sealer := blockProc.SealerModule.Start(blockCtx, bs, es)
	sealing := true
	txListener := blockProc.TxListenerModule.Start(blockCtx, bs, es, statedb)
	evmProcessor := blockProc.EVMModule.Start(blockCtx, statedb, evmStateReader, func(l *types.Log) {
		txListener.OnNewLog(l)
		sfcapi.OnNewLog(s.sfcapi, l)
	}, es.Rules)

	// Execute genesis-internal transactions
	genesisInternalTxs := blockProc.GenesisTxTransactor.PopInternalTxs(blockCtx, bs, es, sealing, statedb)
	evmProcessor.Execute(genesisInternalTxs, true, evmCfg)
	bs = txListener.Finalize()

	// Execute pre-internal transactions
	preInternalTxs := blockProc.PreTxTransactor.PopInternalTxs(blockCtx, bs, es, sealing, statedb)
	evmProcessor.Execute(preInternalTxs, true, evmCfg)
	bs = txListener.Finalize()

	// Seal epoch if requested
	if sealing {
		sealer.Update(bs, es)
		bs, es = sealer.SealEpoch()
		txListener.Update(bs, es)
	}

	// Execute post-internal transactions
	internalTxs := blockProc.PostTxTransactor.PopInternalTxs(blockCtx, bs, es, sealing, statedb)
	evmProcessor.Execute(internalTxs, true, evmCfg)
	evmBlock, skippedTxs, receipts := evmProcessor.Finalize()
	for _, r := range receipts {
		if r.Status == 0 {
			return errors.New("genesis transaction reverted")
		}
	}
	if len(skippedTxs) != 0 {
		return errors.New("genesis transaction is skipped")
=======
		return genesisHash, err
>>>>>>> 477f3201
	}

	// write LLR state
	s.setLlrState(LlrState{
		LowestEpochToDecide: topEr.Idx + 1,
		LowestEpochToFill:   topEr.Idx + 1,
		LowestBlockToDecide: topEr.BlockState.LastBlock.Idx + 1,
		LowestBlockToFill:   topEr.BlockState.LastBlock.Idx + 1,
	})
	s.FlushLlrState()

	s.SetGenesisID(g.GenesisID)
	s.SetGenesisBlockIndex(topEr.BlockState.LastBlock.Idx)

	return genesisHash, err
}<|MERGE_RESOLUTION|>--- conflicted
+++ resolved
@@ -8,7 +8,6 @@
 	"github.com/Fantom-foundation/go-opera/inter/ibr"
 	"github.com/Fantom-foundation/go-opera/inter/ier"
 	"github.com/Fantom-foundation/go-opera/opera/genesis"
-	"github.com/Fantom-foundation/go-opera/txtrace"
 )
 
 // ApplyGenesis writes initial state.
@@ -44,71 +43,7 @@
 	// write EVM items
 	err = s.evm.ApplyGenesis(g)
 	if err != nil {
-<<<<<<< HEAD
-		return err
-	}
-
-	evmStateReader := &EvmStateReader{store: s}
-	statedb, err := s.evm.StateDB(hash.Hash(evmBlock0.Root))
-	if err != nil {
-		return err
-	}
-
-	bs, es := s.GetBlockState(), s.GetEpochState()
-
-	blockCtx := iblockproc.BlockCtx{
-		Idx:     bs.LastBlock.Idx + 1,
-		Time:    g.Time,
-		Atropos: hash.Event{},
-	}
-
-	// Providing default config
-	// In case of trace transaction node, this config is changed
-	evmCfg := opera.DefaultVMConfig
-	if s.txtrace != nil {
-		evmCfg.Debug = true
-		evmCfg.Tracer = txtrace.NewTraceStructLogger(s.txtrace)
-	}
-
-	sealer := blockProc.SealerModule.Start(blockCtx, bs, es)
-	sealing := true
-	txListener := blockProc.TxListenerModule.Start(blockCtx, bs, es, statedb)
-	evmProcessor := blockProc.EVMModule.Start(blockCtx, statedb, evmStateReader, func(l *types.Log) {
-		txListener.OnNewLog(l)
-		sfcapi.OnNewLog(s.sfcapi, l)
-	}, es.Rules)
-
-	// Execute genesis-internal transactions
-	genesisInternalTxs := blockProc.GenesisTxTransactor.PopInternalTxs(blockCtx, bs, es, sealing, statedb)
-	evmProcessor.Execute(genesisInternalTxs, true, evmCfg)
-	bs = txListener.Finalize()
-
-	// Execute pre-internal transactions
-	preInternalTxs := blockProc.PreTxTransactor.PopInternalTxs(blockCtx, bs, es, sealing, statedb)
-	evmProcessor.Execute(preInternalTxs, true, evmCfg)
-	bs = txListener.Finalize()
-
-	// Seal epoch if requested
-	if sealing {
-		sealer.Update(bs, es)
-		bs, es = sealer.SealEpoch()
-		txListener.Update(bs, es)
-	}
-
-	// Execute post-internal transactions
-	internalTxs := blockProc.PostTxTransactor.PopInternalTxs(blockCtx, bs, es, sealing, statedb)
-	evmProcessor.Execute(internalTxs, true, evmCfg)
-	evmBlock, skippedTxs, receipts := evmProcessor.Finalize()
-	for _, r := range receipts {
-		if r.Status == 0 {
-			return errors.New("genesis transaction reverted")
-		}
-	}
-	if len(skippedTxs) != 0 {
-		return errors.New("genesis transaction is skipped")
-=======
 		return genesisHash, err
->>>>>>> 477f3201
 	}
 
 	// write LLR state
