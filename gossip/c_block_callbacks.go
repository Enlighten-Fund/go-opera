--- conflicted
+++ resolved
@@ -256,9 +256,6 @@
 					})
 				}
 
-				evmProcessor := blockProc.EVMModule.Start(blockCtx, statedb, evmStateReader, onNewLogAll, es.Rules)
-				substart := time.Now()
-
 				// Providing default config
 				// In case of trace transaction node, this config is changed
 				evmCfg := opera.DefaultVMConfig
@@ -267,13 +264,12 @@
 					evmCfg.Tracer = txtrace.NewTraceStructLogger(store.txtrace)
 				}
 
+				evmProcessor := blockProc.EVMModule.Start(blockCtx, statedb, evmStateReader, onNewLogAll, es.Rules, evmCfg)
+				substart := time.Now()
+
 				// Execute pre-internal transactions
 				preInternalTxs := blockProc.PreTxTransactor.PopInternalTxs(blockCtx, bs, es, sealing, statedb)
-<<<<<<< HEAD
-				preInternalReceipts := evmProcessor.Execute(preInternalTxs, true, evmCfg)
-=======
 				preInternalReceipts := evmProcessor.Execute(preInternalTxs)
->>>>>>> 477f3201
 				bs = txListener.Finalize()
 				for _, r := range preInternalReceipts {
 					if r.Status == 0 {
@@ -294,11 +290,7 @@
 				blockFn := func() {
 					// Execute post-internal transactions
 					internalTxs := blockProc.PostTxTransactor.PopInternalTxs(blockCtx, bs, es, sealing, statedb)
-<<<<<<< HEAD
-					internalReceipts := evmProcessor.Execute(internalTxs, true, evmCfg)
-=======
 					internalReceipts := evmProcessor.Execute(internalTxs)
->>>>>>> 477f3201
 					for _, r := range internalReceipts {
 						if r.Status == 0 {
 							log.Warn("Internal transaction reverted", "txid", r.TxHash.String())
@@ -324,11 +316,7 @@
 						txs = append(txs, e.Txs()...)
 					}
 
-<<<<<<< HEAD
-					_ = evmProcessor.Execute(txs, false, evmCfg)
-=======
 					_ = evmProcessor.Execute(txs)
->>>>>>> 477f3201
 
 					evmBlock, skippedTxs, allReceipts := evmProcessor.Finalize()
 					block.SkippedTxs = skippedTxs
