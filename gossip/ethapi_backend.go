--- conflicted
+++ resolved
@@ -325,15 +325,7 @@
 	return big.NewInt(0)
 }
 
-<<<<<<< HEAD
 func (b *EthAPIBackend) GetEVM(ctx context.Context, msg evmcore.Message, state *state.StateDB, header *evmcore.EvmHeader, vmConfig *vm.Config) (*vm.EVM, func() error, error) {
-=======
-func (b *EthAPIBackend) GetEVM(ctx context.Context, msg evmcore.Message, state *state.StateDB, header *evmcore.EvmHeader) (*vm.EVM, func() error, error) {
-	return b.GetEVMWithCfg(ctx, msg, state, header, opera.DefaultVMConfig)
-}
-
-func (b *EthAPIBackend) GetEVMWithCfg(ctx context.Context, msg evmcore.Message, state *state.StateDB, header *evmcore.EvmHeader, cfg vm.Config) (*vm.EVM, func() error, error) {
->>>>>>> e0b6e0a8
 	state.SetBalance(msg.From(), math.MaxBig256)
 	vmError := func() error { return nil }
 
@@ -343,11 +335,7 @@
 	txContext := evmcore.NewEVMTxContext(msg)
 	context := evmcore.NewEVMBlockContext(header, b.state, nil)
 	config := b.ChainConfig()
-<<<<<<< HEAD
 	return vm.NewEVM(context, txContext, state, config, *vmConfig), vmError, nil
-=======
-	return vm.NewEVM(context, state, config, cfg), vmError, nil
->>>>>>> e0b6e0a8
 }
 
 func (b *EthAPIBackend) SendTx(ctx context.Context, signedTx *types.Transaction) error {
