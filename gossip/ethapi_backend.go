package gossip

import (
	"context"
	"encoding/json"
	"fmt"
	"math/big"
	"strconv"
	"strings"

	"github.com/Fantom-foundation/lachesis-base/hash"
	"github.com/Fantom-foundation/lachesis-base/inter/idx"
	"github.com/Fantom-foundation/lachesis-base/inter/pos"
	"github.com/ethereum/go-ethereum/accounts"
	"github.com/ethereum/go-ethereum/common"
	"github.com/ethereum/go-ethereum/core/state"
	"github.com/ethereum/go-ethereum/core/types"
	"github.com/ethereum/go-ethereum/core/vm"
	"github.com/ethereum/go-ethereum/ethdb"
	notify "github.com/ethereum/go-ethereum/event"
	"github.com/ethereum/go-ethereum/params"
	"github.com/ethereum/go-ethereum/rpc"
	"github.com/pkg/errors"

	"github.com/Fantom-foundation/go-opera/ethapi"
	"github.com/Fantom-foundation/go-opera/evmcore"
	"github.com/Fantom-foundation/go-opera/gossip/evmstore"
	"github.com/Fantom-foundation/go-opera/gossip/sfcapi"
	"github.com/Fantom-foundation/go-opera/inter"
	"github.com/Fantom-foundation/go-opera/inter/drivertype"
	"github.com/Fantom-foundation/go-opera/inter/iblockproc"
	"github.com/Fantom-foundation/go-opera/opera"
	"github.com/Fantom-foundation/go-opera/topicsdb"
	"github.com/Fantom-foundation/go-opera/tracing"
	"github.com/Fantom-foundation/go-opera/txtrace"
)

// EthAPIBackend implements ethapi.Backend.
type EthAPIBackend struct {
	extRPCEnabled       bool
	svc                 *Service
	state               *EvmStateReader
	signer              types.Signer
	allowUnprotectedTxs bool
}

// ChainConfig returns the active chain configuration.
func (b *EthAPIBackend) ChainConfig() *params.ChainConfig {
	return b.svc.store.GetRules().EvmChainConfig()
}

func (b *EthAPIBackend) CurrentBlock() *evmcore.EvmBlock {
	return b.state.CurrentBlock()
}

// HeaderByNumber returns evm block header by its number, or nil if not exists.
func (b *EthAPIBackend) HeaderByNumber(ctx context.Context, number rpc.BlockNumber) (*evmcore.EvmHeader, error) {
	blk, err := b.BlockByNumber(ctx, number)
	if err != nil {
		return nil, err
	}
	if blk == nil {
		return nil, nil
	}
	return blk.Header(), err
}

// HeaderByHash returns evm block header by its (atropos) hash, or nil if not exists.
func (b *EthAPIBackend) HeaderByHash(ctx context.Context, h common.Hash) (*evmcore.EvmHeader, error) {
	index := b.svc.store.GetBlockIndex(hash.Event(h))
	if index == nil {
		return nil, nil
	}
	return b.HeaderByNumber(ctx, rpc.BlockNumber(*index))
}

<<<<<<< HEAD
// TxTraceByHash returns transaction trace from store db by the hash.
func (b *EthAPIBackend) TxTraceByHash(ctx context.Context, h common.Hash) (*[]txtrace.ActionTrace, error) {
	if b.state.store.txtrace == nil {
		return nil, errors.New("Transaction trace key-value store db is not initialized")
	}
	txBytes := b.state.store.txtrace.GetTx(h)
	traces := make([]txtrace.ActionTrace, 0)
	json.Unmarshal(txBytes, &traces)
	if len(traces) == 0 {
		return nil, fmt.Errorf("No trace for tx hash: %s", h.String())
	}
	return &traces, nil
}

// TxTraceSave saves transaction trace into store db
func (b *EthAPIBackend) TxTraceSave(ctx context.Context, h common.Hash, traces []byte) error {
	if b.state.store.txtrace != nil {
		return b.state.store.txtrace.SetTxTrace(h, traces)
	}
	return errors.New("Transaction trace key-value store db is not initialized")
}

// BlockByNumber returns block by its number.
=======
// BlockByNumber returns evm block by its number, or nil if not exists.
>>>>>>> 8d3ee1a1
func (b *EthAPIBackend) BlockByNumber(ctx context.Context, number rpc.BlockNumber) (*evmcore.EvmBlock, error) {
	if number == rpc.PendingBlockNumber {
		number = rpc.LatestBlockNumber
	}
	// Otherwise resolve and return the block
	var blk *evmcore.EvmBlock
	if number == rpc.LatestBlockNumber {
		blk = b.state.CurrentBlock()
	} else {
		n := uint64(number.Int64())
		blk = b.state.GetBlock(common.Hash{}, n)
	}

	return blk, nil
}

// StateAndHeaderByNumberOrHash returns evm state and block header by block number or block hash, err if not exists.
func (b *EthAPIBackend) StateAndHeaderByNumberOrHash(ctx context.Context, blockNrOrHash rpc.BlockNumberOrHash) (*state.StateDB, *evmcore.EvmHeader, error) {
	var header *evmcore.EvmHeader
	if number, ok := blockNrOrHash.Number(); ok && (number == rpc.LatestBlockNumber || number == rpc.PendingBlockNumber) {
		header = &b.state.CurrentBlock().EvmHeader
	} else if number, ok := blockNrOrHash.Number(); ok {
		header = b.state.GetHeader(common.Hash{}, uint64(number))
	} else if h, ok := blockNrOrHash.Hash(); ok {
		index := b.svc.store.GetBlockIndex(hash.Event(h))
		if index == nil {
			return nil, nil, errors.New("header not found")
		}
		header = b.state.GetHeader(common.Hash{}, uint64(*index))
	} else {
		return nil, nil, errors.New("unknown header selector")
	}
	if header == nil {
		return nil, nil, errors.New("header not found")
	}
	stateDb, err := b.svc.store.evm.StateDB(hash.Hash(header.Root))
	if err != nil {
		return nil, nil, err
	}
	return stateDb, header, nil
}

// decodeShortEventID decodes ShortID
// example of a ShortID: "5:26:a2395846", where 5 is epoch, 26 is lamport, a2395846 are first bytes of the hash
// s is a string splitted by ":" separator
func decodeShortEventID(s []string) (idx.Epoch, idx.Lamport, []byte, error) {
	if len(s) != 3 {
		return 0, 0, nil, errors.New("incorrect format of short event ID (need Epoch:Lamport:Hash")
	}
	epoch, err := strconv.ParseUint(s[0], 10, 32)
	if err != nil {
		return 0, 0, nil, errors.Wrap(err, "short hash parsing error (lamport)")
	}
	lamport, err := strconv.ParseUint(s[1], 10, 32)
	if err != nil {
		return 0, 0, nil, errors.Wrap(err, "short hash parsing error (lamport)")
	}
	return idx.Epoch(epoch), idx.Lamport(lamport), common.FromHex(s[2]), nil
}

// GetFullEventID "converts" ShortID to full event's hash, by searching in events DB.
func (b *EthAPIBackend) GetFullEventID(shortEventID string) (hash.Event, error) {
	s := strings.Split(shortEventID, ":")
	if len(s) == 1 {
		// it's a full hash
		return hash.HexToEventHash(shortEventID), nil
	}
	// short hash
	epoch, lamport, prefix, err := decodeShortEventID(s)
	if err != nil {
		return hash.Event{}, err
	}

	b.svc.engineMu.RLock() // lock because of iteration
	defer b.svc.engineMu.RUnlock()

	options := b.svc.store.FindEventHashes(epoch, lamport, prefix)
	if len(options) == 0 {
		return hash.Event{}, errors.New("event not found by short ID")
	}
	if len(options) > 1 {
		return hash.Event{}, errors.New("there're multiple events with the same short ID, please use full ID")
	}
	return options[0], nil
}

// GetEventPayload returns Lachesis event by hash or short ID.
func (b *EthAPIBackend) GetEventPayload(ctx context.Context, shortEventID string) (*inter.EventPayload, error) {
	id, err := b.GetFullEventID(shortEventID)
	if err != nil {
		return nil, err
	}
	return b.svc.store.GetEventPayload(id), nil
}

// GetEvent returns the Lachesis event header by hash or short ID.
func (b *EthAPIBackend) GetEvent(ctx context.Context, shortEventID string) (*inter.Event, error) {
	id, err := b.GetFullEventID(shortEventID)
	if err != nil {
		return nil, err
	}
	return b.svc.store.GetEvent(id), nil
}

// GetHeads returns IDs of all the epoch events with no descendants.
// * When epoch is -2 the heads for latest epoch are returned.
// * When epoch is -1 the heads for latest sealed epoch are returned.
func (b *EthAPIBackend) GetHeads(ctx context.Context, epoch rpc.BlockNumber) (heads hash.Events, err error) {
	current := b.svc.store.GetEpoch()

	requested, err := b.epochWithDefault(ctx, epoch)
	if err != nil {
		return nil, err
	}

	if requested == current {
		heads = b.svc.store.GetHeadsSlice(requested)
	} else {
		err = errors.New("heads for previous epochs are not available")
		return
	}

	if heads == nil {
		heads = hash.Events{}
	}

	return
}

func (b *EthAPIBackend) epochWithDefault(ctx context.Context, epoch rpc.BlockNumber) (requested idx.Epoch, err error) {
	current := b.svc.store.GetEpoch()

	switch {
	case epoch == rpc.PendingBlockNumber:
		requested = current
	case epoch == rpc.LatestBlockNumber:
		requested = current - 1
	case epoch >= 0 && idx.Epoch(epoch) <= current:
		requested = idx.Epoch(epoch)
	default:
		err = errors.New("epoch is not in range")
		return
	}
	return requested, nil
}

// ForEachEpochEvent iterates all the events which are observed by head, and accepted by a filter.
// filter CANNOT called twice for the same event.
func (b *EthAPIBackend) ForEachEpochEvent(ctx context.Context, epoch rpc.BlockNumber, onEvent func(event *inter.EventPayload) bool) error {
	requested, err := b.epochWithDefault(ctx, epoch)
	if err != nil {
		return err
	}

	b.svc.store.ForEachEpochEvent(requested, onEvent)
	return nil
}

func (b *EthAPIBackend) BlockByHash(ctx context.Context, h common.Hash) (*evmcore.EvmBlock, error) {
	index := b.svc.store.GetBlockIndex(hash.Event(h))
	if index == nil {
		return nil, nil
	}

	if rpc.BlockNumber(*index) == rpc.PendingBlockNumber {
		return nil, errors.New("pending block request isn't allowed")
	}
	// Otherwise resolve and return the block
	var blk *evmcore.EvmBlock
	if rpc.BlockNumber(*index) == rpc.LatestBlockNumber {
		blk = b.state.CurrentBlock()
	} else {
		n := uint64(*index)
		blk = b.state.GetBlock(common.Hash{}, n)
	}

	return blk, nil
}

// GetReceiptsByNumber returns receipts by block number.
func (b *EthAPIBackend) GetReceiptsByNumber(ctx context.Context, number rpc.BlockNumber) (types.Receipts, error) {
	if !b.svc.config.TxIndex {
		return nil, errors.New("transactions index is disabled (enable TxIndex and re-process the DAGs)")
	}

	if number == rpc.PendingBlockNumber {
		number = rpc.LatestBlockNumber
	}
	if number == rpc.LatestBlockNumber {
		header := b.state.CurrentHeader()
		number = rpc.BlockNumber(header.Number.Uint64())
	}

	block := b.state.GetBlock(common.Hash{}, uint64(number))
	receipts := b.svc.store.evm.GetReceipts(idx.Block(number), b.signer, block.Hash, block.Transactions)
	return receipts, nil
}

// GetReceipts retrieves the receipts for all transactions in a given block.
func (b *EthAPIBackend) GetReceipts(ctx context.Context, block common.Hash) (types.Receipts, error) {
	number := b.svc.store.GetBlockIndex(hash.Event(block))
	if number == nil {
		return nil, nil
	}

	return b.GetReceiptsByNumber(ctx, rpc.BlockNumber(*number))
}

func (b *EthAPIBackend) GetLogs(ctx context.Context, block common.Hash) ([][]*types.Log, error) {
	receipts, err := b.GetReceipts(ctx, block)
	if receipts == nil || err != nil {
		return nil, err
	}
	logs := make([][]*types.Log, receipts.Len())
	for i, receipt := range receipts {
		logs[i] = receipt.Logs
	}
	return logs, nil
}

func (b *EthAPIBackend) GetTd(_ common.Hash) *big.Int {
	return big.NewInt(0)
}

func (b *EthAPIBackend) GetEVM(ctx context.Context, msg evmcore.Message, state *state.StateDB, header *evmcore.EvmHeader, vmConfig *vm.Config) (*vm.EVM, func() error, error) {
	vmError := func() error { return nil }

	if vmConfig == nil {
		vmConfig = &opera.DefaultVMConfig
	}
	txContext := evmcore.NewEVMTxContext(msg)
	context := evmcore.NewEVMBlockContext(header, b.state, nil)
	config := b.ChainConfig()
	return vm.NewEVM(context, txContext, state, config, *vmConfig), vmError, nil
}

func (b *EthAPIBackend) SendTx(ctx context.Context, signedTx *types.Transaction) error {
	err := b.svc.txpool.AddLocal(signedTx)
	if err == nil {
		// NOTE: only sent txs tracing, see TxPool.addTxs() for all
		tracing.StartTx(signedTx.Hash(), "EthAPIBackend.SendTx()")
	}
	return err
}

func (b *EthAPIBackend) SubscribeLogsNotify(ch chan<- []*types.Log) notify.Subscription {
	return b.svc.feed.SubscribeNewLogs(ch)
}

func (b *EthAPIBackend) SubscribeNewBlockNotify(ch chan<- evmcore.ChainHeadNotify) notify.Subscription {
	return b.svc.feed.SubscribeNewBlock(ch)
}

func (b *EthAPIBackend) SubscribeNewTxsNotify(ch chan<- evmcore.NewTxsNotify) notify.Subscription {
	return b.svc.txpool.SubscribeNewTxsNotify(ch)
}

func (b *EthAPIBackend) GetPoolTransactions() (types.Transactions, error) {
	pending, err := b.svc.txpool.Pending(false)
	if err != nil {
		return nil, err
	}
	var txs types.Transactions
	for _, batch := range pending {
		txs = append(txs, batch...)
	}
	return txs, nil
}

func (b *EthAPIBackend) GetPoolTransaction(hash common.Hash) *types.Transaction {
	return b.svc.txpool.Get(hash)
}

func (b *EthAPIBackend) GetTxPosition(txHash common.Hash) *evmstore.TxPosition {
	return b.svc.store.evm.GetTxPosition(txHash)
}

func (b *EthAPIBackend) GetTransaction(ctx context.Context, txHash common.Hash) (*types.Transaction, uint64, uint64, error) {
	if !b.svc.config.TxIndex {
		return nil, 0, 0, errors.New("transactions index is disabled (enable TxIndex and re-process the DAG)")
	}

	position := b.svc.store.evm.GetTxPosition(txHash)
	if position == nil {
		return nil, 0, 0, nil
	}

	var tx *types.Transaction
	if position.Event.IsZero() {
		tx = b.svc.store.evm.GetTx(txHash)
	} else {
		event := b.svc.store.GetEventPayload(position.Event)
		if position.EventOffset > uint32(event.Txs().Len()) {
			return nil, 0, 0, fmt.Errorf("transactions index is corrupted (offset is larger than number of txs in event), event=%s, txid=%s, block=%d, offset=%d, txs_num=%d",
				position.Event.String(),
				txHash.String(),
				position.Block,
				position.EventOffset,
				event.Txs().Len())
		}
		tx = event.Txs()[position.EventOffset]
	}

	return tx, uint64(position.Block), uint64(position.BlockOffset), nil
}

func (b *EthAPIBackend) GetPoolNonce(ctx context.Context, addr common.Address) (uint64, error) {
	return b.svc.txpool.Nonce(addr), nil
}

func (b *EthAPIBackend) Stats() (pending int, queued int) {
	return b.svc.txpool.Stats()
}

func (b *EthAPIBackend) TxPoolContent() (map[common.Address]types.Transactions, map[common.Address]types.Transactions) {
	return b.svc.txpool.Content()
}

// Progress returns current synchronization status of this node
func (b *EthAPIBackend) Progress() ethapi.PeerProgress {
	p2pProgress := b.svc.handler.myProgress()
	highestP2pProgress := b.svc.handler.highestPeerProgress()
	b.svc.engineMu.RLock()
	lastBlock := b.svc.store.GetBlock(p2pProgress.LastBlockIdx)
	b.svc.engineMu.RUnlock()

	return ethapi.PeerProgress{
		CurrentEpoch:     p2pProgress.Epoch,
		CurrentBlock:     p2pProgress.LastBlockIdx,
		CurrentBlockHash: p2pProgress.LastBlockAtropos,
		CurrentBlockTime: lastBlock.Time,
		HighestBlock:     highestP2pProgress.LastBlockIdx,
		HighestEpoch:     highestP2pProgress.Epoch,
	}
}

func (b *EthAPIBackend) TxPoolContentFrom(addr common.Address) (types.Transactions, types.Transactions) {
	return b.svc.txpool.ContentFrom(addr)
}

func (b *EthAPIBackend) SuggestGasTipCap(ctx context.Context) (*big.Int, error) {
	return b.svc.gpo.SuggestTipCap(), nil
}

func (b *EthAPIBackend) ChainDb() ethdb.Database {
	return b.svc.store.evm.EvmDb
}

func (b *EthAPIBackend) AccountManager() *accounts.Manager {
	return b.svc.AccountManager()
}

func (b *EthAPIBackend) ExtRPCEnabled() bool {
	return b.extRPCEnabled
}

func (b *EthAPIBackend) UnprotectedAllowed() bool {
	return b.allowUnprotectedTxs
}

func (b *EthAPIBackend) RPCGasCap() uint64 {
	return b.svc.config.RPCGasCap
}

func (b *EthAPIBackend) RPCTxFeeCap() float64 {
	return b.svc.config.RPCTxFeeCap
}

func (b *EthAPIBackend) EvmLogIndex() *topicsdb.Index {
	return b.svc.store.evm.EvmLogs
}

// CurrentEpoch returns current epoch number.
func (b *EthAPIBackend) CurrentEpoch(ctx context.Context) idx.Epoch {
	return b.svc.store.GetEpoch()
}

func (b *EthAPIBackend) MinGasPrice() *big.Int {
	return b.state.MinGasPrice()
}
func (b *EthAPIBackend) MaxGasLimit() uint64 {
	return b.state.MaxGasLimit()
}

func (b *EthAPIBackend) GetValidators(ctx context.Context) *pos.Validators {
	return b.svc.store.GetValidators()
}

func (b *EthAPIBackend) GetUptime(ctx context.Context, stakerID idx.ValidatorID) (*big.Int, error) {
	// Note: loads bs and es atomically to avoid a race condition
	bs, es := b.svc.store.GetBlockEpochState()
	if !es.Validators.Exists(stakerID) {
		return nil, nil
	}
	return new(big.Int).SetUint64(uint64(bs.GetValidatorState(stakerID, es.Validators).Uptime)), nil
}

func (b *EthAPIBackend) GetOriginatedFee(ctx context.Context, stakerID idx.ValidatorID) (*big.Int, error) {
	// Note: loads bs and es atomically to avoid a race condition
	bs, es := b.svc.store.GetBlockEpochState()
	if !es.Validators.Exists(stakerID) {
		return nil, nil
	}
	return bs.GetValidatorState(stakerID, es.Validators).Originated, nil
}

func (b *EthAPIBackend) GetRewardWeights(ctx context.Context, stakerID idx.ValidatorID) (*big.Int, *big.Int, error) {
	if b.svc.store.GetValidators().Get(stakerID) == 0 {
		return nil, nil, nil
	}
	return big.NewInt(1), big.NewInt(1), nil
}

func (b *EthAPIBackend) GetStakerPoI(ctx context.Context, stakerID idx.ValidatorID) (*big.Int, error) {
	if b.svc.store.GetValidators().Get(stakerID) == 0 {
		return nil, nil
	}
	return big.NewInt(1), nil
}

func (b *EthAPIBackend) GetDowntime(ctx context.Context, stakerID idx.ValidatorID) (idx.Block, inter.Timestamp, error) {
	// Note: loads bs and es atomically to avoid a race condition
	bs, es := b.svc.store.GetBlockEpochState()
	if !es.Validators.Exists(stakerID) {
		return 0, 0, nil
	}
	vs := bs.GetValidatorState(stakerID, es.Validators)
	missedBlocks := idx.Block(0)
	if bs.LastBlock.Idx > vs.LastBlock {
		missedBlocks = bs.LastBlock.Idx - vs.LastBlock
	}
	missedTime := inter.Timestamp(0)
	if bs.LastBlock.Time > vs.LastOnlineTime {
		missedTime = bs.LastBlock.Time - vs.LastOnlineTime
	}
	if missedBlocks < es.Rules.Economy.BlockMissedSlack {
		return 0, 0, nil
	}
	return missedBlocks, missedTime, nil
}

func (b *EthAPIBackend) GetDelegationClaimedRewards(ctx context.Context, id sfcapi.DelegationID) (*big.Int, error) {
	return b.svc.store.sfcapi.GetDelegationClaimedRewards(id), nil
}

func (b *EthAPIBackend) GetStakerClaimedRewards(ctx context.Context, stakerID idx.ValidatorID) (*big.Int, error) {
	staker := b.svc.store.sfcapi.GetSfcStaker(stakerID)
	if staker == nil {
		return nil, nil
	}
	return b.svc.store.sfcapi.GetDelegationClaimedRewards(sfcapi.DelegationID{staker.Address, stakerID}), nil
}

func (b *EthAPIBackend) GetStakerDelegationsClaimedRewards(ctx context.Context, stakerID idx.ValidatorID) (*big.Int, error) {
	return b.svc.store.sfcapi.GetStakerDelegationsClaimedRewards(stakerID), nil
}

func (b *EthAPIBackend) extendStaker(stakerID idx.ValidatorID, staker *sfcapi.SfcStaker, bs iblockproc.BlockState, es iblockproc.EpochState) *sfcapi.SfcStaker {
	selfDelegation := b.svc.store.sfcapi.GetSfcDelegation(sfcapi.DelegationID{staker.Address, stakerID})
	if selfDelegation != nil {
		staker.StakeAmount = selfDelegation.Amount
	} else {
		staker.StakeAmount = new(big.Int)
	}
	weight := bs.NextValidatorProfiles[stakerID].Weight
	if weight != nil {
		staker.DelegatedMe = new(big.Int).Sub(weight, staker.StakeAmount)
	}
	if staker.DelegatedMe == nil || staker.DelegatedMe.Sign() < 0 {
		staker.DelegatedMe = new(big.Int)
	}
	staker.IsValidator = es.Validators.Exists(stakerID)
	if staker.Status == 1 {
		staker.Status = 0
	}
	if staker.Status == drivertype.DoublesignBit {
		staker.Status = sfcapi.ForkBit
	}
	if staker.Status == 1<<3 {
		staker.Status = sfcapi.OfflineBit
	}
	return staker
}

func (b *EthAPIBackend) GetStaker(ctx context.Context, stakerID idx.ValidatorID) (*sfcapi.SfcStaker, error) {
	staker := b.svc.store.sfcapi.GetSfcStaker(stakerID)
	if staker == nil {
		return nil, nil
	}
	// Note: loads bs and es atomically to avoid a race condition
	bs, es := b.svc.store.GetBlockEpochState()
	return b.extendStaker(stakerID, staker, bs, es), nil
}

func (b *EthAPIBackend) GetStakerID(ctx context.Context, addr common.Address) (idx.ValidatorID, error) {
	var found *idx.ValidatorID
	b.svc.store.sfcapi.ForEachSfcStaker(func(id sfcapi.SfcStakerAndID) {
		if id.Staker.Address == addr {
			found = &id.StakerID
		}
	})
	if found == nil {
		return 0, nil
	}
	return *found, nil
}

func (b *EthAPIBackend) GetStakers(ctx context.Context) ([]sfcapi.SfcStakerAndID, error) {
	stakers := make([]sfcapi.SfcStakerAndID, 0, 200)
	// Note: loads bs and es atomically to avoid a race condition
	bs, es := b.svc.store.GetBlockEpochState()
	b.svc.store.sfcapi.ForEachSfcStaker(func(it sfcapi.SfcStakerAndID) {
		it.Staker = b.extendStaker(it.StakerID, it.Staker, bs, es)
		stakers = append(stakers, it)
	})
	return stakers, nil
}

func (b *EthAPIBackend) GetDelegationsOf(ctx context.Context, stakerID idx.ValidatorID) ([]sfcapi.SfcDelegationAndID, error) {
	delegations := make([]sfcapi.SfcDelegationAndID, 0, 200)
	b.svc.store.sfcapi.ForEachSfcDelegation(func(it sfcapi.SfcDelegationAndID) {
		if it.ID.StakerID == stakerID {
			delegations = append(delegations, it)
		}
	})
	return delegations, nil
}

func (b *EthAPIBackend) GetDelegationsByAddress(ctx context.Context, addr common.Address) ([]sfcapi.SfcDelegationAndID, error) {
	return b.svc.store.sfcapi.GetSfcDelegationsByAddr(addr, 1000), nil
}

func (b *EthAPIBackend) GetDelegation(ctx context.Context, id sfcapi.DelegationID) (*sfcapi.SfcDelegation, error) {
	return b.svc.store.sfcapi.GetSfcDelegation(id), nil
}

func (b *EthAPIBackend) CalcBlockExtApi() bool {
	return b.svc.config.RPCBlockExt
}

func (b *EthAPIBackend) SealedEpochTiming(ctx context.Context) (start inter.Timestamp, end inter.Timestamp) {
	es := b.svc.store.GetEpochState()
	return es.PrevEpochStart, es.EpochStart
}<|MERGE_RESOLUTION|>--- conflicted
+++ resolved
@@ -74,7 +74,6 @@
 	return b.HeaderByNumber(ctx, rpc.BlockNumber(*index))
 }
 
-<<<<<<< HEAD
 // TxTraceByHash returns transaction trace from store db by the hash.
 func (b *EthAPIBackend) TxTraceByHash(ctx context.Context, h common.Hash) (*[]txtrace.ActionTrace, error) {
 	if b.state.store.txtrace == nil {
@@ -97,10 +96,7 @@
 	return errors.New("Transaction trace key-value store db is not initialized")
 }
 
-// BlockByNumber returns block by its number.
-=======
 // BlockByNumber returns evm block by its number, or nil if not exists.
->>>>>>> 8d3ee1a1
 func (b *EthAPIBackend) BlockByNumber(ctx context.Context, number rpc.BlockNumber) (*evmcore.EvmBlock, error) {
 	if number == rpc.PendingBlockNumber {
 		number = rpc.LatestBlockNumber
