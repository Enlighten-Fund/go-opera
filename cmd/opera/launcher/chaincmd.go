--- conflicted
+++ resolved
@@ -89,7 +89,6 @@
 `,
 			},
 			{
-<<<<<<< HEAD
 				Name:      "txtraces",
 				Usage:     "Export stored transaction traces",
 				ArgsUsage: "<filename> [<blockFrom> <blockTo>]",
@@ -128,10 +127,12 @@
 Optional first and second arguments control the first and
 last block to delete transaction traces from. If the file ends with .gz, the output will
 be gzipped
-=======
+`,
+			},
+			{
 				Name:      "genesis",
 				Usage:     "Export current state into a genesis file",
-				ArgsUsage: "<filename or dry-run> [<epochFrom> <epochTo>] [--export.evm.mode=none]",
+				ArgsUsage: "<filename> [<epochFrom> <epochTo>] [--export.evm.mode=none]",
 				Action:    utils.MigrateFlags(exportGenesis),
 				Flags: []cli.Flag{
 					DataDirFlag,
@@ -144,9 +145,7 @@
 Requires a first argument of the file to write to.
 Optional second and third arguments control the first and
 last epoch to write.
-Pass dry-run instead of filename for calculation of hashes without exporting data.
 EVM export mode is configured with --export.evm.mode.
->>>>>>> 477f3201
 `,
 			},
 		},
