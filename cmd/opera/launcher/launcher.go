package launcher

import (
	"context"
	"fmt"
	"os"
	"path"
	"sort"
	"strings"
	"time"

	"github.com/ethereum/go-ethereum/accounts"
	"github.com/ethereum/go-ethereum/accounts/keystore"
	"github.com/ethereum/go-ethereum/cmd/utils"
	"github.com/ethereum/go-ethereum/console/prompt"
	"github.com/ethereum/go-ethereum/ethclient"
	"github.com/ethereum/go-ethereum/log"
	"github.com/ethereum/go-ethereum/node"
	"github.com/ethereum/go-ethereum/params"
	"gopkg.in/urfave/cli.v1"

	evmetrics "github.com/ethereum/go-ethereum/metrics"

	"github.com/Fantom-foundation/go-opera/cmd/opera/launcher/metrics"
	"github.com/Fantom-foundation/go-opera/cmd/opera/launcher/tracing"
	"github.com/Fantom-foundation/go-opera/debug"
	"github.com/Fantom-foundation/go-opera/evmcore"
	"github.com/Fantom-foundation/go-opera/flags"
	"github.com/Fantom-foundation/go-opera/gossip"
	"github.com/Fantom-foundation/go-opera/gossip/emitter"
	"github.com/Fantom-foundation/go-opera/integration"
	"github.com/Fantom-foundation/go-opera/utils/errlock"
	"github.com/Fantom-foundation/go-opera/valkeystore"
	_ "github.com/Fantom-foundation/go-opera/version"
)

const (
	// clientIdentifier to advertise over the network.
	clientIdentifier = "go-opera"
)

var (
	// Git SHA1 commit hash of the release (set via linker flags).
	gitCommit = ""
	gitDate   = ""
	// The app that holds all commands and flags.
	app = flags.NewApp(gitCommit, gitDate, "the go-opera command line interface")

	nodeFlags        []cli.Flag
	testFlags        []cli.Flag
	gpoFlags         []cli.Flag
	accountFlags     []cli.Flag
	performanceFlags []cli.Flag
	networkingFlags  []cli.Flag
	txpoolFlags      []cli.Flag
	operaFlags       []cli.Flag
	legacyRpcFlags   []cli.Flag
	rpcFlags         []cli.Flag
	metricsFlags     []cli.Flag
)

func initFlags() {
	// Flags for testing purpose.
	testFlags = []cli.Flag{
		FakeNetFlag,
	}

	// Flags that configure the node.
	gpoFlags = []cli.Flag{}
	accountFlags = []cli.Flag{
		utils.UnlockedAccountFlag,
		utils.PasswordFileFlag,
		utils.ExternalSignerFlag,
		utils.InsecureUnlockAllowedFlag,
	}
	performanceFlags = []cli.Flag{
		CacheFlag,
	}
	networkingFlags = []cli.Flag{
		utils.BootnodesFlag,
		utils.ListenPortFlag,
		utils.MaxPeersFlag,
		utils.MaxPendingPeersFlag,
		utils.NATFlag,
		utils.NoDiscoverFlag,
		utils.DiscoveryV5Flag,
		utils.NetrestrictFlag,
		utils.NodeKeyFileFlag,
		utils.NodeKeyHexFlag,
	}
	txpoolFlags = []cli.Flag{
		utils.TxPoolLocalsFlag,
		utils.TxPoolNoLocalsFlag,
		utils.TxPoolJournalFlag,
		utils.TxPoolRejournalFlag,
		utils.TxPoolPriceLimitFlag,
		utils.TxPoolPriceBumpFlag,
		utils.TxPoolAccountSlotsFlag,
		utils.TxPoolGlobalSlotsFlag,
		utils.TxPoolAccountQueueFlag,
		utils.TxPoolGlobalQueueFlag,
		utils.TxPoolLifetimeFlag,
	}
	operaFlags = []cli.Flag{
		GenesisFlag,
		utils.IdentityFlag,
		DataDirFlag,
		utils.MinFreeDiskSpaceFlag,
		utils.KeyStoreDirFlag,
		utils.USBFlag,
		utils.SmartCardDaemonPathFlag,
		utils.ExitWhenSyncedFlag,
		utils.LightKDFFlag,
		configFileFlag,
		validatorIDFlag,
		validatorPubkeyFlag,
		validatorPasswordFlag,
<<<<<<< HEAD
		TraceNodeFlag,
=======
		SyncModeFlag,
>>>>>>> bff25c0c
	}
	legacyRpcFlags = []cli.Flag{
		utils.NoUSBFlag,
		utils.LegacyRPCEnabledFlag,
		utils.LegacyRPCListenAddrFlag,
		utils.LegacyRPCPortFlag,
		utils.LegacyRPCCORSDomainFlag,
		utils.LegacyRPCVirtualHostsFlag,
		utils.LegacyRPCApiFlag,
	}

	rpcFlags = []cli.Flag{
		utils.HTTPEnabledFlag,
		utils.HTTPListenAddrFlag,
		utils.HTTPPortFlag,
		utils.HTTPCORSDomainFlag,
		utils.HTTPVirtualHostsFlag,
		utils.GraphQLEnabledFlag,
		utils.GraphQLCORSDomainFlag,
		utils.GraphQLVirtualHostsFlag,
		utils.HTTPApiFlag,
		utils.HTTPPathPrefixFlag,
		utils.WSEnabledFlag,
		utils.WSListenAddrFlag,
		utils.WSPortFlag,
		utils.WSApiFlag,
		utils.WSAllowedOriginsFlag,
		utils.WSPathPrefixFlag,
		utils.IPCDisabledFlag,
		utils.IPCPathFlag,
		RPCGlobalGasCapFlag,
		RPCGlobalTxFeeCapFlag,
	}

	metricsFlags = []cli.Flag{
		utils.MetricsEnabledFlag,
		utils.MetricsEnabledExpensiveFlag,
		utils.MetricsHTTPFlag,
		utils.MetricsPortFlag,
		utils.MetricsEnableInfluxDBFlag,
		utils.MetricsInfluxDBEndpointFlag,
		utils.MetricsInfluxDBDatabaseFlag,
		utils.MetricsInfluxDBUsernameFlag,
		utils.MetricsInfluxDBPasswordFlag,
		utils.MetricsInfluxDBTagsFlag,
		utils.MetricsEnableInfluxDBV2Flag,
		utils.MetricsInfluxDBTokenFlag,
		utils.MetricsInfluxDBBucketFlag,
		utils.MetricsInfluxDBOrganizationFlag,
		tracing.EnableFlag,
	}

	nodeFlags = []cli.Flag{}
	nodeFlags = append(nodeFlags, gpoFlags...)
	nodeFlags = append(nodeFlags, accountFlags...)
	nodeFlags = append(nodeFlags, performanceFlags...)
	nodeFlags = append(nodeFlags, networkingFlags...)
	nodeFlags = append(nodeFlags, txpoolFlags...)
	nodeFlags = append(nodeFlags, operaFlags...)
	nodeFlags = append(nodeFlags, legacyRpcFlags...)
}

// init the CLI app.
func init() {
	overrideFlags()
	overrideParams()

	initFlags()

	// App.

	app.Action = lachesisMain
	app.Version = params.VersionWithCommit(gitCommit, gitDate)
	app.HideVersion = true // we have a command to print the version
	app.Commands = []cli.Command{
		// See accountcmd.go:
		accountCommand,
		walletCommand,
		// see validatorcmd.go:
		validatorCommand,
		// See consolecmd.go:
		consoleCommand,
		attachCommand,
		javascriptCommand,
		// See config.go:
		dumpConfigCommand,
		checkConfigCommand,
		// See misccmd.go:
		versionCommand,
		licenseCommand,
		// See chaincmd.go
		importCommand,
		exportCommand,
		checkCommand,
		// See snapshot.go
		snapshotCommand,
	}
	sort.Sort(cli.CommandsByName(app.Commands))

	app.Flags = append(app.Flags, testFlags...)
	app.Flags = append(app.Flags, nodeFlags...)
	app.Flags = append(app.Flags, rpcFlags...)
	app.Flags = append(app.Flags, consoleFlags...)
	app.Flags = append(app.Flags, debug.Flags...)
	app.Flags = append(app.Flags, metricsFlags...)

	app.Before = func(ctx *cli.Context) error {
		if err := debug.Setup(ctx); err != nil {
			return err
		}

		// Start metrics export if enabled
		utils.SetupMetrics(ctx)
		// Start system runtime metrics collection
		go evmetrics.CollectProcessMetrics(3 * time.Second)
		return nil
	}

	app.After = func(ctx *cli.Context) error {
		debug.Exit()
		prompt.Stdin.Close() // Resets terminal mode.

		return nil
	}
}

func Launch(args []string) error {
	return app.Run(args)
}

// opera is the main entry point into the system if no special subcommand is ran.
// It creates a default node based on the command line arguments and runs it in
// blocking mode, waiting for it to be shut down.
func lachesisMain(ctx *cli.Context) error {
	if args := ctx.Args(); len(args) > 0 {
		return fmt.Errorf("invalid command: %q", args[0])
	}

	// TODO: tracing flags
	//tracingStop, err := tracing.Start(ctx)
	//if err != nil {
	//	return err
	//}
	//defer tracingStop()

	cfg := makeAllConfigs(ctx)
	genesisPath := getOperaGenesis(ctx)
	node, _, nodeClose := makeNode(ctx, cfg, genesisPath)
	defer nodeClose()
	startNode(ctx, node)
	node.Wait()
	return nil
}

func makeNode(ctx *cli.Context, cfg *config, genesis integration.InputGenesis) (*node.Node, *gossip.Service, func()) {
	// check errlock file
	errlock.SetDefaultDatadir(cfg.Node.DataDir)
	errlock.Check()

	stack := makeConfigNode(ctx, &cfg.Node)

	chaindataDir := path.Join(cfg.Node.DataDir, "chaindata")
	if err := os.MkdirAll(chaindataDir, 0700); err != nil {
		utils.Fatalf("Failed to create chaindata directory: %v", err)
	}
	engine, dagIndex, gdb, cdb, genesisStore, blockProc := integration.MakeEngine(integration.DBProducer(chaindataDir, cfg.Cachescale), genesis, cfg.AppConfigs())
	_ = genesis.Close()
	metrics.SetDataDir(cfg.Node.DataDir)

	valKeystore := valkeystore.NewDefaultFileKeystore(path.Join(getValKeystoreDir(cfg.Node), "validator"))
	valPubkey := cfg.Emitter.Validator.PubKey
	if key := getFakeValidatorKey(ctx); key != nil && cfg.Emitter.Validator.ID != 0 {
		addFakeValidatorKey(ctx, key, valPubkey, valKeystore)
		coinbase := integration.SetAccountKey(stack.AccountManager(), key, "fakepassword")
		log.Info("Unlocked fake validator account", "address", coinbase.Address.Hex())
	}

	// unlock validator key
	if !valPubkey.Empty() {
		err := unlockValidatorKey(ctx, valPubkey, valKeystore)
		if err != nil {
			utils.Fatalf("Failed to unlock validator key: %v", err)
		}
	}
	signer := valkeystore.NewSigner(valKeystore)

	// Create and register a gossip network service.
	newTxPool := func(reader evmcore.StateReader) gossip.TxPool {
		if cfg.TxPool.Journal != "" {
			cfg.TxPool.Journal = stack.ResolvePath(cfg.TxPool.Journal)
		}
		return evmcore.NewTxPool(cfg.TxPool, reader.Config(), reader)
	}
	svc, err := gossip.NewService(stack, cfg.Opera, gdb, blockProc, engine, dagIndex, newTxPool)
	if err != nil {
		utils.Fatalf("Failed to create the service: %v", err)
	}
	if cfg.Emitter.Validator.ID != 0 {
		svc.RegisterEmitter(emitter.NewEmitter(cfg.Emitter, svc.EmitterWorld(signer)))
	}
	err = engine.Bootstrap(svc.GetConsensusCallbacks())
	if err != nil {
		utils.Fatalf("Failed to bootstrap the engine: %v", err)
	}

	stack.RegisterAPIs(svc.APIs())
	stack.RegisterProtocols(svc.Protocols())
	stack.RegisterLifecycle(svc)

	return stack, svc, func() {
		_ = stack.Close()
		gdb.Close()
		_ = cdb.Close()
		genesisStore.Close()
	}
}

func makeConfigNode(ctx *cli.Context, cfg *node.Config) *node.Node {
	stack, err := node.New(cfg)
	if err != nil {
		utils.Fatalf("Failed to create the protocol stack: %v", err)
	}

	return stack
}

// startNode boots up the system node and all registered protocols, after which
// it unlocks any requested accounts, and starts the RPC/IPC interfaces.
func startNode(ctx *cli.Context, stack *node.Node) {
	debug.Memsize.Add("node", stack)

	// Start up the node itself
	utils.StartNode(ctx, stack)

	// Unlock any account specifically requested
	unlockAccounts(ctx, stack)

	// Register wallet event handlers to open and auto-derive wallets
	events := make(chan accounts.WalletEvent, 16)
	stack.AccountManager().Subscribe(events)

	// Create a client to interact with local opera node.
	rpcClient, err := stack.Attach()
	if err != nil {
		utils.Fatalf("Failed to attach to self: %v", err)
	}
	ethClient := ethclient.NewClient(rpcClient)
	go func() {
		// Open any wallets already attached
		for _, wallet := range stack.AccountManager().Wallets() {
			if err := wallet.Open(""); err != nil {
				log.Warn("Failed to open wallet", "url", wallet.URL(), "err", err)
			}
		}
		// Listen for wallet event till termination
		for event := range events {
			switch event.Kind {
			case accounts.WalletArrived:
				if err := event.Wallet.Open(""); err != nil {
					log.Warn("New wallet appeared, failed to open", "url", event.Wallet.URL(), "err", err)
				}
			case accounts.WalletOpened:
				status, _ := event.Wallet.Status()
				log.Info("New wallet appeared", "url", event.Wallet.URL(), "status", status)

				var derivationPaths []accounts.DerivationPath
				if event.Wallet.URL().Scheme == "ledger" {
					derivationPaths = append(derivationPaths, accounts.LegacyLedgerBaseDerivationPath)
				}
				derivationPaths = append(derivationPaths, accounts.DefaultBaseDerivationPath)

				event.Wallet.SelfDerive(derivationPaths, ethClient)

			case accounts.WalletDropped:
				log.Info("Old wallet dropped", "url", event.Wallet.URL())
				event.Wallet.Close()
			}
		}
	}()

	// Spawn a standalone goroutine for status synchronization monitoring,
	// close the node when synchronization is complete if user required.
	if ctx.GlobalBool(utils.ExitWhenSyncedFlag.Name) {
		go func() {
			for first := true; ; first = false {
				// Call ftm_syncing until it returns false
				time.Sleep(5 * time.Second)

				var syncing bool
				err := rpcClient.CallContext(context.TODO(), &syncing, "ftm_syncing")
				if err != nil {
					continue
				}
				if !syncing {
					if !first {
						time.Sleep(time.Minute)
					}
					log.Info("Synchronisation completed. Exiting due to exitwhensynced flag.")
					err = stack.Close()
					if err != nil {
						continue
					}
					return
				}
			}
		}()
	}
}

// unlockAccounts unlocks any account specifically requested.
func unlockAccounts(ctx *cli.Context, stack *node.Node) {
	var unlocks []string
	inputs := strings.Split(ctx.GlobalString(utils.UnlockedAccountFlag.Name), ",")
	for _, input := range inputs {
		if trimmed := strings.TrimSpace(input); trimmed != "" {
			unlocks = append(unlocks, trimmed)
		}
	}
	// Short circuit if there is no account to unlock.
	if len(unlocks) == 0 {
		return
	}
	// If insecure account unlocking is not allowed if node's APIs are exposed to external.
	// Print warning log to user and skip unlocking.
	if !stack.Config().InsecureUnlockAllowed && stack.Config().ExtRPCEnabled() {
		utils.Fatalf("Account unlock with HTTP access is forbidden!")
	}
	ks := stack.AccountManager().Backends(keystore.KeyStoreType)[0].(*keystore.KeyStore)
	passwords := utils.MakePasswordList(ctx)
	for i, account := range unlocks {
		unlockAccount(ks, account, i, passwords)
	}
}<|MERGE_RESOLUTION|>--- conflicted
+++ resolved
@@ -115,11 +115,8 @@
 		validatorIDFlag,
 		validatorPubkeyFlag,
 		validatorPasswordFlag,
-<<<<<<< HEAD
 		TraceNodeFlag,
-=======
 		SyncModeFlag,
->>>>>>> bff25c0c
 	}
 	legacyRpcFlags = []cli.Flag{
 		utils.NoUSBFlag,
