package inter

import (
	"fmt"
	"strconv"
	"strings"

	"github.com/Fantom-foundation/go-lachesis/src/hash"
	"github.com/Fantom-foundation/go-lachesis/src/inter/idx"
)

// ASCIIschemeToDAG parses events from ASCII-scheme for test purpose.
// Use joiners ║ ╬ ╠ ╣ ╫ ╚ ╝ ╩ and optional fillers ─ ═ to draw ASCII-scheme.
// Result:
//   - nodes  is an array of node addresses;
//   - events maps node address to array of its events;
//   - names  maps human readable name to the event;
func ASCIIschemeToDAG(
	scheme string,
	buildEvent func(*Event) *Event,
	onNewEvent func(*Event),
) (
	nodes []hash.Peer,
	events map[hash.Peer][]*Event,
	names map[string]*Event,
) {
	events = make(map[hash.Peer][]*Event)
	names = make(map[string]*Event)
	var (
		prevFarRefs map[int]int
		curFarRefs  = make(map[int]int)
	)
	// read lines
	for _, line := range strings.Split(strings.TrimSpace(scheme), "\n") {
		var (
			nNames    []string // event-N --> name
			nCreators []int    // event-N --> creator
			nLinks    [][]int  // event-N --> n-parent ref (0 if not)
		)
		prevRef := 0
		prevFarRefs, curFarRefs = curFarRefs, make(map[int]int)

		// parse line
		col := 0
		for _, symbol := range strings.FieldsFunc(strings.TrimSpace(line), filler) {
			symbol = strings.TrimSpace(symbol)
			if strings.HasPrefix(symbol, "//") {
				break // skip comments
			}

			switch symbol {
			case "": // skip
				col--
			case "╠", "║╠", "╠╫": // start new link array with current
				refs := make([]int, col+1)
				refs[col] = 1
				nLinks = append(nLinks, refs)
			case "║╚", "╚": // start new link array with prev
				refs := make([]int, col+1)
				if ref, ok := prevFarRefs[col]; ok {
					refs[col] = ref
				} else {
					refs[col] = 2
				}
				nLinks = append(nLinks, refs)
			case "╣", "╣║", "╫╣", "╬": // append current to last link array
				last := len(nLinks) - 1
				nLinks[last] = append(nLinks[last], make([]int, col+1-len(nLinks[last]))...)
				nLinks[last][col] = 1
			case "╝║", "╝", "╩╫", "╫╩": // append prev to last link array
				last := len(nLinks) - 1
				nLinks[last] = append(nLinks[last], make([]int, col+1-len(nLinks[last]))...)
				if ref, ok := prevFarRefs[col]; ok {
					nLinks[last][col] = ref
				} else {
					nLinks[last][col] = 2
				}
			case "╫", "║", "║║": // don't mutate link array
				break
			default:
				if strings.HasPrefix(symbol, "║") || strings.HasSuffix(symbol, "║") {
					// it is a far ref
					symbol = strings.Trim(symbol, "║")
					ref, err := strconv.ParseInt(symbol, 10, 64)
					if err != nil {
						panic(err)
					}
					curFarRefs[col] = int(ref)
				} else {
					// it is a event name
					if _, ok := names[symbol]; ok {
						panic(fmt.Errorf("event '%s' already exists", symbol))
					}
					nCreators = append(nCreators, col)
					nNames = append(nNames, symbol)
					if len(nLinks) < len(nNames) {
						refs := make([]int, col+1)
						nLinks = append(nLinks, refs)
					}
				}
			}
			// do not mark it as new column. Did it on next step.
			if symbol != "╚" && symbol != "╝" {
				col++
			} else {
				// for link with fork
				if ref, ok := prevFarRefs[col]; ok {
					prevRef = ref - 1
				} else {
					prevRef = 1
				}
			}
		}

		// create events
		for i, name := range nNames {
			// make node if don't exist
			if len(nodes) <= nCreators[i] {
				addr := hash.Peer(hash.Of([]byte(name)))
				nodes = append(nodes, addr)
				events[addr] = nil
			}
			// find creator
			creator := nodes[nCreators[i]]
			// find creator's parent
			var (
				index      idx.Event
				parents    = hash.Events{}
				maxLamport idx.Lamport
			)
			if last := len(events[creator]) - prevRef - 1; last >= 0 {
				parent := events[creator][last]
				index = parent.Seq + 1
				parents.Add(parent.Hash())
				maxLamport = parent.Lamport
			} else {
				index = 1
				maxLamport = 0
			}
			// find other parents
			for i, ref := range nLinks[i] {
				if ref < 1 {
					continue
				}
				other := nodes[i]
				last := len(events[other]) - ref
				parent := events[other][last]
				parents.Add(parent.Hash())
				if maxLamport < parent.Lamport {
					maxLamport = parent.Lamport
				}
			}
			// new event
			e := NewEvent()
			e.Seq = index
			e.Creator = creator
			e.Parents = parents
			e.Lamport = maxLamport + 1
			// buildEvent callback
			if buildEvent != nil {
				e = buildEvent(e)
			}
			if e == nil {
				continue
			}
			// calc hash of the event, after it's fully built
			e.RecacheHash()
			// save event
			events[creator] = append(events[creator], e)
			names[name] = e
			hash.SetEventName(e.Hash(), name)
			// callback
			if onNewEvent != nil {
				onNewEvent(e)
			}
		}
	}

	// human readable names for nodes in log
	for node, ee := range events {
		if len(ee) < 1 {
			continue
		}
		name := []rune(ee[0].Hash().String())
		hash.SetNodeName(node, "node"+strings.ToUpper(string(name[0:1])))
	}

	return
}

// DAGtoASCIIscheme builds ASCII-scheme of events for debug purpose.
func DAGtoASCIIscheme(events Events) (string, error) {
	events = events.ByParents()

	var (
		scheme rows

		processed = make(map[hash.Event]*Event)
		peerCols  = make(map[hash.Peer]int)
		ok        bool

		eventIndex       = make(map[hash.Peer]map[hash.Event]int)
		creatorLastIndex = make(map[hash.Peer]int)

		seqCount = make(map[hash.Peer]map[idx.Event]int)
	)
	for _, e := range events {
		// if count of unique seq > 1 -> fork
		if _, exist := seqCount[e.Creator]; !exist {
			seqCount[e.Creator] = map[idx.Event]int{}
			eventIndex[e.Creator] = map[hash.Event]int{}
		}
		if _, exist := seqCount[e.Creator][e.Seq]; !exist {
			seqCount[e.Creator][e.Seq] = 1
		} else {
			seqCount[e.Creator][e.Seq]++
		}

		if _, exist := creatorLastIndex[e.Creator]; !exist {
			creatorLastIndex[e.Creator] = 0
		} else {
			creatorLastIndex[e.Creator]++
		}
		
		ehash := e.Hash()
		r := &row{}
		// creator
		if r.Self, ok = peerCols[e.Creator]; !ok {
			r.Self = len(peerCols)
			peerCols[e.Creator] = r.Self
		}
		// name
		r.Name = hash.GetEventName(ehash)
		if len(r.Name) < 1 {
			r.Name = hash.GetNodeName(e.Creator)
			if len(r.Name) < 1 {
				r.Name = string('a' + r.Self)
			}
			r.Name = fmt.Sprintf("%s%03d", r.Name, e.Seq)
		}
		if w := len([]rune(r.Name)); scheme.ColWidth < w {
			scheme.ColWidth = w
		}
		// parents
		r.Refs = make([]int, len(peerCols))
		selfRefs := 0
		for _, p := range e.Parents {
			parent := processed[p]
			if parent == nil {
				return "", fmt.Errorf("parent %s of %s not found", p.String(), ehash.String())
			}
			if parent.Creator == e.Creator {
				selfRefs++

				// if more then 1 -> fork. Don't skip refs filling.
				if seqCount[e.Creator][e.Seq] == 1 {
					continue
				}
			}

			refCol := peerCols[parent.Creator]

			var shift int
			if parent.Creator != e.Creator {
				shift = 1
			}

			r.Refs[refCol] = creatorLastIndex[parent.Creator] - eventIndex[parent.Creator][parent.Hash()] + shift
		}
<<<<<<< HEAD
		if (e.Seq <= 1 && selfRefs != 0) || (e.Seq > 1 && selfRefs != 1) {
=======

		if selfRefs != 1 {
>>>>>>> 19997aed
			return "", fmt.Errorf("self-parents count of %s is %d", ehash, selfRefs)
		}

		// first and last refs
		r.First = len(r.Refs)
		for i, ref := range r.Refs {
			if ref == 0 {
				continue
			}
			if r.First > i {
				r.First = i
			}
			if r.Last < i {
				r.Last = i
			}
		}
		// processed
		scheme.Add(r)
		processed[ehash] = e

		eventIndex[e.Creator][ehash] = creatorLastIndex[e.Creator]
	}

	scheme.Optimize()

	scheme.ColWidth += 3
	return scheme.String(), nil
}

func filler(r rune) bool {
	return r == ' ' || r == '─' || r == '═'
}

/*
 * staff:
 */

type (
	row struct {
		Name  string
		Refs  []int
		Self  int
		First int
		Last  int
	}

	rows struct {
		rows     []*row
		ColWidth int
	}

	pos byte
)

const (
	none  pos = 0
	pass      = iota
	first     = iota
	left      = iota
	right     = iota
	last      = iota
)

func (r *row) Position(i int) pos {
	// if left
	if i < r.Self {
		if i < r.First {
			return none
		}
		if i > r.First {
			if r.Refs[i] > 0 {
				return left
			}
			return pass
		}
		return first
	}
	// else right
	if i > r.Last {
		return none
	}
	if i < r.Last {
		if r.Refs[i] > 0 || i == r.Self {
			return right
		}
		return pass
	}
	return last
}

// Note: after any changes below, run:
// go test -count=100 -run="TestDAGtoASCIIschemeRand" ./src/inter
// go test -count=100 -run="TestDAGtoASCIIschemeOptimisation" ./src/inter
func (rr *rows) Optimize() {

	for curr, row := range rr.rows {
	REFS:
		for iRef, ref := range row.Refs {
			// TODO: Can we decrease ref from 2 to 1 ?
			if ref < 3 {
				continue REFS
			}

			// find prev event for swap
			prev := curr - 1
			for {
				if rr.rows[prev].Self == iRef {
					break
				}
				// if the same parents
				if rr.rows[curr].Self == rr.rows[prev].Self {
					continue REFS
				}

				prev--
			}

			row.Refs[iRef] = ref - 1

			// update refs for swapped event (to current event only)
			if len(rr.rows[prev].Refs) > rr.rows[curr].Self {
				// if regression or empty ref
				if rr.rows[prev].Refs[rr.rows[curr].Self] != 1 {
					row.Refs[iRef] = ref
					continue REFS
				}

				rr.rows[prev].Refs[rr.rows[curr].Self]++
			}

			iter := prev + 1
			// update remaining refs for prev event (for events after prev but before curr)
			for pRef, v := range rr.rows[prev].Refs {
				// Note: ref to curr event already updated above.
				if iter == curr {
					break
				}

				// skip self or empty refs
				if pRef == rr.rows[prev].Self || v == 0 {
					continue
				}

				// if next event (after prev but before curr) have refs to prev -> discard swap prev and curr event.
				for nRef := range rr.rows[iter].Refs {
					if nRef == rr.rows[prev].Self {
						row.Refs[iRef] = ref
						continue REFS
					}
				}

				// update remaining refs
				for {
					if pRef == rr.rows[iter].Self && rr.rows[prev].Refs[pRef] < 2 {
						rr.rows[prev].Refs[pRef]++

						// update current prev ref & reset iter for next prev ref
						iter = prev + 1
						break
					}

					if iter < curr {
						iter++
						continue
					}

					// reset iter for next prev ref
					iter = prev + 1
					break
				}
			}

			// for fill empty space after swap (for graph)
			for {
				if len(rr.rows[prev].Refs) == len(rr.rows[curr].Refs) {
					break
				}

				rr.rows[prev].Refs = append(rr.rows[prev].Refs, 0)
			}

			// swap with prev event
			rr.rows[curr], rr.rows[prev] = rr.rows[prev], rr.rows[curr]

			// update index for current event
			curr = prev
		}
	}
}

func (rr *rows) String() string {
	var (
		res strings.Builder
		out = func(s string) {
			_, err := res.WriteString(s)
			if err != nil {
				panic(err)
			}
		}
	)
	for _, row := range rr.rows {

		// 1st line:
		for i, ref := range row.Refs {
			s := " ║"
			if ref == 2 {
				switch row.Position(i) {
				case first, left:
					s = " ║║"
				case right, last:
					s = "║║"
				}
			}
			if ref > 2 { // far ref
				switch row.Position(i) {
				case first, left:
					s = fmt.Sprintf(" ║%d", ref)
				case right, last:
					s = fmt.Sprintf("%d║", ref)
				}
			}
			out(s + nolink(rr.ColWidth-len([]rune(s))+2))
		}
		out("\n")

		// 2nd line:
		for i, ref := range row.Refs {
			if i == row.Self && ref == 0 {
				out(" " + row.Name)
				tail := rr.ColWidth - len([]rune(row.Name)) + 1
				if row.Position(i) == right {
					out(link(tail))
				} else {
					out(nolink(tail))
				}
				continue
			}

			if i == row.Self && ref > 1 {
				tail := rr.ColWidth - len([]rune(row.Name))
				switch row.Position(i) {
				case first:
					out(row.Name + " ╝" + link(tail))
				case last:
					out("╚ " + row.Name + nolink(tail))
				default:
					out("╚ " + row.Name + link(tail))
				}
				continue
			}

			if ref > 1 {
				switch row.Position(i) {
				case first:
					out(" ║╚" + link(rr.ColWidth-1))
				case last:
					out("╝║" + nolink(rr.ColWidth))
				case left:
					out("─╫╩" + link(rr.ColWidth-1))
				case right:
					out("╩╫─" + link(rr.ColWidth-1))
				case pass:
					out("─╫─" + link(rr.ColWidth-1))
				default:
					out(" ║" + nolink(rr.ColWidth))
				}
			} else {
				switch row.Position(i) {
				case first:
					out(" ╠" + link(rr.ColWidth))
				case last:
					out("═╣" + nolink(rr.ColWidth))
				case left, right:
					out("═╬" + link(rr.ColWidth))
				case pass:
					out("─╫─" + link(rr.ColWidth-1))
				default:
					out(" ║" + nolink(rr.ColWidth))
				}
			}
		}
		out("\n")

	}
	return res.String()
}

func (rr *rows) Add(r *row) {
	rr.rows = append(rr.rows, r)
}

func nolink(n int) string {
	return strings.Repeat(" ", n)
}

func link(n int) string {
	if n < 3 {
		return strings.Repeat(" ", n)
	}

	str := strings.Repeat("══", (n-1)/2) + "═"

	if n%2 == 0 {
		str = str + "═"
	}

	return str
}<|MERGE_RESOLUTION|>--- conflicted
+++ resolved
@@ -267,12 +267,7 @@
 
 			r.Refs[refCol] = creatorLastIndex[parent.Creator] - eventIndex[parent.Creator][parent.Hash()] + shift
 		}
-<<<<<<< HEAD
 		if (e.Seq <= 1 && selfRefs != 0) || (e.Seq > 1 && selfRefs != 1) {
-=======
-
-		if selfRefs != 1 {
->>>>>>> 19997aed
 			return "", fmt.Errorf("self-parents count of %s is %d", ehash, selfRefs)
 		}
 
