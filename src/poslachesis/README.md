--- conflicted
+++ resolved
@@ -23,6 +23,10 @@
   - build node docker image "pos-lachesis": `make build`;
   - run network of x nodes: `N=x ./start.sh`;
   - drop network: `./stop.sh`;
+
+### the same with Prometheus service:
+
+  - set `PROMETHEUS=yes` before `./start.sh`;
 
 ### the same with Sentry service
 
@@ -96,30 +100,8 @@
 docker exec -ti pos-lachesis-node-1 /lachesis stake
 stake of 0x322931dd144ae13865196dde4a0a9e8acff53e26a6dec249c595140e343c8054 == 999950000
 
-<<<<<<< HEAD
-## Docker
-
-[`docker/`](./docker/) - contains scripts to try lachesis fakenet with Docker:
-
-
-### for common purpose:
-
-  - build node docker image "pos-lachesis": `make build`;
-  - run network of x nodes: `N=x ./start.sh`;
-  - drop network: `./stop.sh`;
-
-### the same with Prometheus service:
-
-  - set `PROMETHEUS=yes` before `./start.sh`;
-
-### the same with Sentry service:
-
-  - set `SENTRY=yes` before `./start.sh`;
-  - remove Sentry database: `.sentry/clean.sh`;
-=======
 docker exec -ti pos-lachesis-node-2 /lachesis stake
 stake of 0x70210aeeb6f7550d1a3f0e6e1bd41fc9b7c6122b5176ed7d7fe93847dac856cf == 1000500000
->>>>>>> cc1f4a04
 
 docker exec -ti pos-lachesis-node-1 /lachesis stake --peer 0x70210aeeb6f7550d1a3f0e6e1bd41fc9b7c6122b5176ed7d7fe93847dac856cf
 stake of 0x70210aeeb6f7550d1a3f0e6e1bd41fc9b7c6122b5176ed7d7fe93847dac856cf == 1000050000
