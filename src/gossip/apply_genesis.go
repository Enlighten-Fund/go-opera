--- conflicted
+++ resolved
@@ -9,8 +9,7 @@
 	"github.com/Fantom-foundation/go-lachesis/src/lachesis"
 )
 
-<<<<<<< HEAD
-func (s *Store) ApplyGenesis(net *lachesis.Config) (genesisFiWitness hash.Event, genesisEvmState common.Hash, err error) {
+func (s *Store) ApplyGenesis(net *lachesis.Config) (genesisAtropos hash.Event, genesisEvmState common.Hash, err error) {
 	evmBlock, err := evm_core.ApplyGenesis(s.table.Evm, net)
 
 	block := inter.NewBlock(0,
@@ -18,22 +17,6 @@
 		hash.Events{hash.Event(evmBlock.Hash)},
 		hash.Event{},
 	)
-=======
-func (s *Store) ApplyGenesis(genesis *genesis.Genesis) (genesisAtropos hash.Event, genesisEvmState common.Hash, err error) {
-	genesisHashFn := func(header *evm_core.EvmHeader) common.Hash {
-		dummyAtropos := inter.NewEvent()
-		// for nice-looking ID
-		dummyAtropos.Epoch = 0
-		dummyAtropos.Lamport = idx.Lamport(poset.EpochLen)
-		// actual data hashed
-		dummyAtropos.Extra = genesis.ExtraData
-		dummyAtropos.ClaimedTime = header.Time
-		dummyAtropos.TxHash = header.Root
-		dummyAtropos.Creator = header.Coinbase
-
-		return common.Hash(dummyAtropos.Hash())
-	}
->>>>>>> de8ba483
 
 	block.Root = evmBlock.Root
 	block.Creator = evmBlock.Coinbase
