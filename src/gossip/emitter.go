--- conflicted
+++ resolved
@@ -35,12 +35,7 @@
 }
 
 func NewEmitter(
-<<<<<<< HEAD
-	dag *lachesis.DagConfig,
-	config *EmitterConfig,
-=======
-	config *lachesis.Net,
->>>>>>> bd585c4a
+	config *Config,
 	me hash.Peer,
 	privateKey *crypto.PrivateKey,
 	engineMu *sync.RWMutex,
@@ -49,8 +44,8 @@
 	onEmitted func(e *inter.Event),
 ) *Emitter {
 	return &Emitter{
-		dag:        dag,
-		config:     config,
+		dag:        &config.Net.Dag,
+		config:     &config.Emitter,
 		onEmitted:  onEmitted,
 		store:      store,
 		myAddr:     me,
@@ -117,15 +112,9 @@
 		strategy = ancestor.NewRandomStrategy(nil)
 	}
 
-<<<<<<< HEAD
-	heads := em.store.GetHeads() // events with no descendants
-	selfParent := em.store.GetLastEvent(em.myAddr)
-	_, parents = ancestor.FindBestParents(em.dag.MaxParents, heads, selfParent, strategy)
-=======
 	heads := em.store.GetHeads(epoch) // events with no descendants
 	selfParent := em.store.GetLastEvent(epoch, em.myAddr)
-	_, parents = ancestor.FindBestParents(em.config.Dag.MaxParents, heads, selfParent, strategy)
->>>>>>> bd585c4a
+	_, parents = ancestor.FindBestParents(em.dag.MaxParents, heads, selfParent, strategy)
 
 	for _, p := range parents {
 		parent := em.store.GetEventHeader(epoch, p)
