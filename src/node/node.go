--- conflicted
+++ resolved
@@ -7,7 +7,6 @@
 	"time"
 
 	"github.com/sirupsen/logrus"
-	mq "github.com/eclipse/paho.mqtt.golang"
 
 	"strconv"
 
@@ -162,7 +161,6 @@
 					n.controlTimer.resetCh <- struct{}{}
 				}
 			})
-<<<<<<< HEAD
 		case t := <-n.submitCh:
 			n.logger.Debug("Adding Transactions to Transaction Pool")
 			n.mqtt.FireEvent(t, "/mq/lachesis/tx")
@@ -170,8 +168,6 @@
 			if !n.controlTimer.set {
 				n.controlTimer.resetCh <- struct{}{}
 			}
-=======
->>>>>>> 06bbb032
 		case block := <-n.commitCh:
 			n.logger.WithFields(logrus.Fields{
 				"index":          block.Index(),
