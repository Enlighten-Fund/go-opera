package node

import (
	"testing"
	// "math/rand"

	"github.com/stretchr/testify/assert"

	"github.com/Fantom-foundation/go-lachesis/src/poset"
)

func TestSmartSelectorEmpty(t *testing.T) {
	assert := assert.New(t)

	ss := NewSmartPeerSelector(
		fakePeers(0),
		fakeAddr(0),
		func() (poset.FlagTable, error) {
			return nil, nil
		},
	)

	assert.Nil(ss.Next())
}

func TestSmartSelectorLocalAddrOnly(t *testing.T) {
	assert := assert.New(t)

	ss := NewSmartPeerSelector(
		fakePeers(1),
		fakeAddr(0),
		func() (poset.FlagTable, error) {
			return nil, nil
		},
	)

	assert.Nil(ss.Next())
}

func TestSmartSelectorUsed(t *testing.T) {
	assert := assert.New(t)

	ss := NewSmartPeerSelector(
		fakePeers(2),
		fakeAddr(0),
		func() (poset.FlagTable, error) {
			return nil, nil
		},
	)

	assert.Equal(fakeAddr(1), ss.Next().NetAddr)
	assert.Equal(fakeAddr(1), ss.Next().NetAddr)
	assert.Equal(fakeAddr(1), ss.Next().NetAddr)
}

// TODO: link peer and flagTable, then uncomment
/*
func TestSmartSelectorFlagged(t *testing.T) {
	assert := assert.New(t)

	fp := fakePeers(3)
	fps := fp.ToPeerSlice()

	ss := NewSmartPeerSelector(
<<<<<<< HEAD
		fakePeers(3),
		fakeAddr(0),
		func() (poset.FlagTable, error) {
			return poset.FlagTable{
				fakeAddr(2): 1,
=======
		fp,
		fps[0].NetAddr,
		func() (map[string]int64, error) {
			return map[string]int64{
				fps[2].PubKeyHex: 1,
>>>>>>> 6caffa1a
			}, nil
		},
	)

	assert.Equal(fps[1].NetAddr, ss.Next().NetAddr)
	assert.Equal(fps[1].NetAddr, ss.Next().NetAddr)
	assert.Equal(fps[1].NetAddr, ss.Next().NetAddr)
}

func TestSmartSelectorGeneral(t *testing.T) {
	assert := assert.New(t)

	fp := fakePeers(4)
	fps := fp.ToPeerSlice()

	ss := NewSmartPeerSelector(
<<<<<<< HEAD
		fakePeers(4),
		fakeAddr(3),
		func() (poset.FlagTable, error) {
			return poset.FlagTable{
				fakeAddr(0): 0,
				fakeAddr(1): 0,
				fakeAddr(2): 1,
				fakeAddr(3): 0,
=======
		fp,
		fps[3].NetAddr,
		func() (map[string]int64, error) {
			return map[string]int64{
				fps[0].PubKeyHex: 0,
				fps[1].PubKeyHex: 0,
				fps[2].PubKeyHex: 1,
				fps[3].PubKeyHex: 0,
>>>>>>> 6caffa1a
			}, nil
		},
	)

	addresses := []string{fps[0].NetAddr, fps[1].NetAddr}
	assert.Contains(addresses, ss.Next().NetAddr)
	assert.Contains(addresses, ss.Next().NetAddr)
	assert.Contains(addresses, ss.Next().NetAddr)
	assert.Contains(addresses, ss.Next().NetAddr)
}
*/

/*
 * go test -bench "BenchmarkSmartSelectorNext" -benchmem -run "^$" ./src/node
 */

func BenchmarkSmartSelectorNext(b *testing.B) {
	const fakePeersCount = 50

	participants1 := fakePeers(fakePeersCount)
	participants2 := clonePeers(participants1)

	// TODO: link peer and flagTable, then uncomment
	flagTable1 := poset.FlagTable(nil) // fakeFlagTable(participants1)

	ss1 := NewSmartPeerSelector(
		participants1,
		fakeAddr(0),
		func() (poset.FlagTable, error) {
			return flagTable1, nil
		},
	)
	rnd := NewRandomPeerSelector(
		participants2,
		fakeAddr(0),
	)

	b.ResetTimer()

	b.Run("smart Next()", func(b *testing.B) {
		for i := 0; i < b.N; i++ {
			p := ss1.Next()
			if p == nil {
				b.Fatal("No next peer")
				break
			}
			ss1.UpdateLast(p.PubKeyHex)
		}
	})

	b.Run("simple Next()", func(b *testing.B) {
		for i := 0; i < b.N; i++ {
			p := rnd.Next()
			if p == nil {
				b.Fatal("No next peer")
				break
			}
			rnd.UpdateLast(p.PubKeyHex)
		}
	})

}

/*
 * stuff
 */

// TODO: link peer and flagTable, then uncomment
/*
func fakeFlagTable(participants *peers.Peers) poset.FlagTable {
	res := make(poset.FlagTable, participants.Len())
	for _, p := range participants.ToPeerSlice() {
		res[p.PubKeyHex] = rand.Int63n(2)
	}
	return res
}
*/<|MERGE_RESOLUTION|>--- conflicted
+++ resolved
@@ -1,21 +1,23 @@
 package node
 
 import (
+	"math/rand"
 	"testing"
-	// "math/rand"
 
 	"github.com/stretchr/testify/assert"
 
-	"github.com/Fantom-foundation/go-lachesis/src/poset"
+	"github.com/Fantom-foundation/go-lachesis/src/peers"
 )
 
 func TestSmartSelectorEmpty(t *testing.T) {
 	assert := assert.New(t)
 
+	fp := fakePeers(0)
+
 	ss := NewSmartPeerSelector(
-		fakePeers(0),
-		fakeAddr(0),
-		func() (poset.FlagTable, error) {
+		fp,
+		"",
+		func() (map[string]int64, error) {
 			return nil, nil
 		},
 	)
@@ -26,10 +28,13 @@
 func TestSmartSelectorLocalAddrOnly(t *testing.T) {
 	assert := assert.New(t)
 
+	fp := fakePeers(1)
+	fps := fp.ToPeerSlice()
+
 	ss := NewSmartPeerSelector(
-		fakePeers(1),
-		fakeAddr(0),
-		func() (poset.FlagTable, error) {
+		fp,
+		fps[0].NetAddr,
+		func() (map[string]int64, error) {
 			return nil, nil
 		},
 	)
@@ -40,21 +45,22 @@
 func TestSmartSelectorUsed(t *testing.T) {
 	assert := assert.New(t)
 
+	fp := fakePeers(3)
+	fps := fp.ToPeerSlice()
+
 	ss := NewSmartPeerSelector(
-		fakePeers(2),
-		fakeAddr(0),
-		func() (poset.FlagTable, error) {
+		fp,
+		fps[0].NetAddr,
+		func() (map[string]int64, error) {
 			return nil, nil
 		},
 	)
 
-	assert.Equal(fakeAddr(1), ss.Next().NetAddr)
-	assert.Equal(fakeAddr(1), ss.Next().NetAddr)
-	assert.Equal(fakeAddr(1), ss.Next().NetAddr)
+	assert.Equal(fps[1].NetAddr, ss.Next().NetAddr)
+	assert.Equal(fps[1].NetAddr, ss.Next().NetAddr)
+	assert.Equal(fps[1].NetAddr, ss.Next().NetAddr)
 }
 
-// TODO: link peer and flagTable, then uncomment
-/*
 func TestSmartSelectorFlagged(t *testing.T) {
 	assert := assert.New(t)
 
@@ -62,19 +68,11 @@
 	fps := fp.ToPeerSlice()
 
 	ss := NewSmartPeerSelector(
-<<<<<<< HEAD
-		fakePeers(3),
-		fakeAddr(0),
-		func() (poset.FlagTable, error) {
-			return poset.FlagTable{
-				fakeAddr(2): 1,
-=======
 		fp,
 		fps[0].NetAddr,
 		func() (map[string]int64, error) {
 			return map[string]int64{
 				fps[2].PubKeyHex: 1,
->>>>>>> 6caffa1a
 			}, nil
 		},
 	)
@@ -91,16 +89,6 @@
 	fps := fp.ToPeerSlice()
 
 	ss := NewSmartPeerSelector(
-<<<<<<< HEAD
-		fakePeers(4),
-		fakeAddr(3),
-		func() (poset.FlagTable, error) {
-			return poset.FlagTable{
-				fakeAddr(0): 0,
-				fakeAddr(1): 0,
-				fakeAddr(2): 1,
-				fakeAddr(3): 0,
-=======
 		fp,
 		fps[3].NetAddr,
 		func() (map[string]int64, error) {
@@ -109,7 +97,6 @@
 				fps[1].PubKeyHex: 0,
 				fps[2].PubKeyHex: 1,
 				fps[3].PubKeyHex: 0,
->>>>>>> 6caffa1a
 			}, nil
 		},
 	)
@@ -120,7 +107,6 @@
 	assert.Contains(addresses, ss.Next().NetAddr)
 	assert.Contains(addresses, ss.Next().NetAddr)
 }
-*/
 
 /*
  * go test -bench "BenchmarkSmartSelectorNext" -benchmem -run "^$" ./src/node
@@ -132,13 +118,12 @@
 	participants1 := fakePeers(fakePeersCount)
 	participants2 := clonePeers(participants1)
 
-	// TODO: link peer and flagTable, then uncomment
-	flagTable1 := poset.FlagTable(nil) // fakeFlagTable(participants1)
+	flagTable1 := fakeFlagTable(participants1)
 
 	ss1 := NewSmartPeerSelector(
 		participants1,
 		fakeAddr(0),
-		func() (poset.FlagTable, error) {
+		func() (map[string]int64, error) {
 			return flagTable1, nil
 		},
 	)
@@ -177,13 +162,10 @@
  * stuff
  */
 
-// TODO: link peer and flagTable, then uncomment
-/*
-func fakeFlagTable(participants *peers.Peers) poset.FlagTable {
-	res := make(poset.FlagTable, participants.Len())
+func fakeFlagTable(participants *peers.Peers) map[string]int64 {
+	res := make(map[string]int64, participants.Len())
 	for _, p := range participants.ToPeerSlice() {
 		res[p.PubKeyHex] = rand.Int63n(2)
 	}
 	return res
-}
-*/+}