--- conflicted
+++ resolved
@@ -24,41 +24,7 @@
 }
 
 func (p *Poset) loadEpoch() {
-<<<<<<< HEAD
 	p.epochState = *p.store.GetEpoch()
-=======
-	p.epoch = *p.store.GetEpoch()
-}
-
-func (p *Poset) nextEpoch(atropos hash.Event) {
-	// new PrevEpoch state
-	p.PrevEpoch.Time = p.LastConsensusTime
-	p.PrevEpoch.Epoch = p.EpochN
-	p.PrevEpoch.LastAtropos = atropos
-	p.PrevEpoch.StateHash = p.checkpoint.StateHash
-
-	// new members list
-	p.Members = p.NextMembers.Top()
-	p.NextMembers = p.Members.Copy()
-
-	// reset internal epoch DB
-	p.store.recreateEpochDb()
-
-	// reset election & vectorindex
-	// this DB was pruned after .recreateEpochDb()
-	p.vecClock.Reset(p.Members, p.store.epochTable.VectorIndex, func(id hash.Event) *inter.EventHeaderData {
-		return p.input.GetEventHeader(p.EpochN, id)
-	})
-	p.election.Reset(p.Members, firstFrame)
-	p.LastDecidedFrame = 0
-
-	// move to new epoch
-	p.EpochN++
-
-	// commit
-	p.store.SetEpoch(&p.epoch)
-	p.saveCheckpoint()
->>>>>>> 809077fc
 }
 
 // GetEpoch returns current epoch num to 3rd party.
