package election

import (
	"fmt"

	"github.com/Fantom-foundation/go-lachesis/src/hash"
)

// calculate SfWitness votes only for the new root.
// If this root sees that the current election is decided, then @return decided SfWitness
func (el *Election) ProcessRoot(newRoot RootAndSlot) (*ElectionRes, error) {
	if len(el.decidedRoots) == len(el.members) {
		// current election is already decided
		return el.chooseSfWitness()
	}

	if newRoot.Slot.Frame <= el.frameToDecide {
		// too old root, out of interest for current election
		return nil, nil
	}
	round := newRoot.Slot.Frame - el.frameToDecide

	notDecidedRoots := el.notDecidedRoots()
	for _, memberSubject := range notDecidedRoots {
<<<<<<< HEAD
		slotSubject := Slot{
			Frame: el.frameToDecide,
			Addr:  memberSubject,
		}
=======
>>>>>>> 52f72c0c
		vote := voteValue{}

		if round == 1 {
			// in initial round, vote "yes" if subject is strongly seen
<<<<<<< HEAD
			seenRoot := el.stronglySee(newRoot.Root, slotSubject)
=======
			seenRoot := el.stronglySee(newRoot, memberSubject, el.frameToDecide)
>>>>>>> 52f72c0c
			vote.yes = seenRoot != nil
			vote.decided = false
			if seenRoot != nil {
				vote.seenRoot = *seenRoot
			}
		} else if round > 1 {
			sSeenRoots := el.stronglySeenRoots(newRoot.Root, newRoot.Slot.Frame-1)

			var (
				yesVotes = el.members.NewCounter()
				noVotes  = el.members.NewCounter()
				allVotes = el.members.NewCounter()
			)

			// calc number of "yes" and "no", weighted by member's stake
			var subjectHash *hash.Event
			for _, sSeenRoot := range sSeenRoots {
				vid := voteId{
					forMember: memberSubject,
					fromRoot:  sSeenRoot.Root,
				}

				if vote, ok := el.votes[vid]; ok {
					if vote.yes && subjectHash != nil && *subjectHash != vote.seenRoot {
						return nil, fmt.Errorf("2 fork roots are strongly seen => more than 1/3n are Byzantine (%s != %s, election frame=%d, member=%s)",
							subjectHash.String(), vote.seenRoot.String(), el.frameToDecide, memberSubject.String())
					}

					if vote.yes {
						subjectHash = &vote.seenRoot
						yesVotes.Count(sSeenRoot.Slot.Addr)
					} else {
						noVotes.Count(sSeenRoot.Slot.Addr)
					}
					if !allVotes.Count(sSeenRoot.Slot.Addr) {
						// it shouldn't be possible to get here, because we've taken 1 root from every node above
						return nil, fmt.Errorf("2 fork roots are strongly seen => more than 1/3n are Byzantine (%s, election frame=%d, member=%s)",
							subjectHash.String(), el.frameToDecide, memberSubject.String())
					}
				} else {
					el.Fatal("Every root must vote for every not decided subject. Possibly roots are processed out of order, root=", newRoot.Root.String())
				}
			}
			// sanity checks
			if !allVotes.HasMajority() {
				el.Fatal("Root must see at least 2/3n of prev roots. Possibly roots are processed out of order, root=", newRoot.Root.String(), " ", allVotes.Sum())
			}

			// vote as majority of votes
			vote.yes = yesVotes.Sum() >= noVotes.Sum()
			if vote.yes && subjectHash != nil {
				vote.seenRoot = *subjectHash
			}

			// If supermajority is seen, then the final decision may be made.
			// It's guaranteed to be final and consistent unless more than 1/3n are Byzantine.
			vote.decided = yesVotes.HasMajority() || noVotes.HasMajority()
			if vote.decided {
				el.decidedRoots[memberSubject] = vote
			}
		} else {
			continue // we shouldn't be here, we checked it above the loop
		}
		// save vote for next rounds
		vid := voteId{
<<<<<<< HEAD
			fromRoot:  newRoot.Root,
			forMember: slotSubject.Addr,
=======
			fromRoot:  newRoot,
			forMember: memberSubject,
>>>>>>> 52f72c0c
		}
		el.votes[vid] = vote
	}

	frameDecided := len(el.decidedRoots) == len(el.members)
	if frameDecided {
		return el.chooseSfWitness()
	}

	return nil, nil
}<|MERGE_RESOLUTION|>--- conflicted
+++ resolved
@@ -22,22 +22,11 @@
 
 	notDecidedRoots := el.notDecidedRoots()
 	for _, memberSubject := range notDecidedRoots {
-<<<<<<< HEAD
-		slotSubject := Slot{
-			Frame: el.frameToDecide,
-			Addr:  memberSubject,
-		}
-=======
->>>>>>> 52f72c0c
 		vote := voteValue{}
 
 		if round == 1 {
 			// in initial round, vote "yes" if subject is strongly seen
-<<<<<<< HEAD
-			seenRoot := el.stronglySee(newRoot.Root, slotSubject)
-=======
-			seenRoot := el.stronglySee(newRoot, memberSubject, el.frameToDecide)
->>>>>>> 52f72c0c
+			seenRoot := el.stronglySee(newRoot.Root, memberSubject, el.frameToDecide)
 			vote.yes = seenRoot != nil
 			vote.decided = false
 			if seenRoot != nil {
@@ -103,13 +92,8 @@
 		}
 		// save vote for next rounds
 		vid := voteId{
-<<<<<<< HEAD
 			fromRoot:  newRoot.Root,
-			forMember: slotSubject.Addr,
-=======
-			fromRoot:  newRoot,
 			forMember: memberSubject,
->>>>>>> 52f72c0c
 		}
 		el.votes[vid] = vote
 	}
