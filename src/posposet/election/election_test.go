--- conflicted
+++ resolved
@@ -239,14 +239,10 @@
 	}
 
 	// strongly see fn:
-<<<<<<< HEAD
-	stronglySeeFn := func(a hash.Event, b Slot) *hash.Event {
-=======
 	stronglySeeFn := func(a hash.Event, b hash.Peer, f idx.Frame) *hash.Event {
->>>>>>> 52f72c0c
 		edge := fakeEdge{
 			from: a,
-			to: RootSlot{
+			to: Slot{
 				Addr:  b,
 				Frame: f,
 			},
@@ -259,7 +255,7 @@
 		}
 	}
 
-	election := NewElection(mm, 0, stronglySeeFn)
+	election := New(mm, 0, stronglySeeFn)
 
 	// ordering:
 	var (
