--- conflicted
+++ resolved
@@ -8,17 +8,10 @@
 )
 
 func init() {
-<<<<<<< HEAD
 	params.VersionMajor = 1               // Major version component of the current release
 	params.VersionMinor = 1               // Minor version component of the current release
 	params.VersionPatch = 2               // Patch version component of the current release
-	params.VersionMeta = "txtracing-rc.4" // Version metadata to append to the version string
-=======
-	params.VersionMajor = 1     // Major version component of the current release
-	params.VersionMinor = 1     // Minor version component of the current release
-	params.VersionPatch = 2     // Patch version component of the current release
-	params.VersionMeta = "rc.5" // Version metadata to append to the version string
->>>>>>> 81e30d16
+	params.VersionMeta = "txtracing-rc.5" // Version metadata to append to the version string
 }
 
 func BigToString(b *big.Int) string {
